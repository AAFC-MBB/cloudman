"""Galaxy CM master manager"""
import commands
import datetime as dt
import logging
import logging.config
import os
import shutil
import subprocess
import threading
import time

from git import Repo, InvalidGitRepositoryError

from cm.instance import Instance
from cm.services import ServiceRole
from cm.services import ServiceType
from cm.services import service_states
from cm.services.registry import ServiceRegistry
from cm.services.data.filesystem import Filesystem
from cm.util import cluster_status, comm, misc, Time
from cm.util.decorators import TestFlag, cluster_ready
from cm.util.manager import BaseConsoleManager
import cm.util.paths as paths

from boto.exception import EC2ResponseError, S3ResponseError

log = logging.getLogger('cloudman')

s3_rlock = threading.RLock()


def synchronized(rlock):
    """
        Synchronization decorator
        http://stackoverflow.com/a/490090
    """
    def wrap(f):
        def newFunction(*args, **kw):
            with rlock:
                return f(*args, **kw)
        return newFunction
    return wrap


class ConsoleManager(BaseConsoleManager):
    node_type = "master"

    def __init__(self, app):
        self.startup_time = Time.now()
        log.debug("Initializing console manager - cluster start time: %s" %
                  self.startup_time)
        self.app = app
        self.console_monitor = ConsoleMonitor(self.app)
        self.root_pub_key = None
        self.cluster_status = cluster_status.STARTING
        self.num_workers_requested = 0  # Number of worker nodes requested by user
        # The actual worker nodes (note: this is a list of Instance objects)
        # (because get_worker_instances currently depends on tags, which is only
        # supported by EC2, get the list of instances only for the case of EC2 cloud.
        # This initialization is applicable only when restarting a cluster.
        self.worker_instances = self.get_worker_instances() if (
            self.app.cloud_type == 'ec2' or self.app.cloud_type == 'openstack') else []
        self.disk_total = "0"
        self.disk_used = "0"
        self.disk_pct = "0%"
        self.manager_started = False
        self.cluster_manipulation_in_progress = False
        # If this is set to False, the master instance will not be an execution
        # host in SGE and thus not be running any jobs
        self.master_exec_host = True
        self.initial_cluster_type = None
        self.cluster_storage_type = None
        self.service_registry = ServiceRegistry(self.app)
        self.services = []
        self.default_galaxy_data_size = 0

    @property
    def num_cpus(self):
        """
        The number of CPUs on the master instance (as ``int``), as returned by
        ``/usr/bin/nproc`` command.
        """
        return int(commands.getoutput("/usr/bin/nproc"))

    @property
    def total_memory(self):
        """
        Return the total amount of memory (ie, RAM) on this instance, in bytes.
        """
        return int(misc.meminfo().get('total', 1))

    def activate_master_service(self, new_service):
        """
        Mark the `new_service` as *activated* in the service registry, which
        will in turn trigger the service start.

        :type   new_service: object
        :param  new_service: an instance object of the service to activate
        """
        ok = True
        if not new_service:
            log.warning("Tried to activate a master service but no service received")
            return False
        # File system services get explicitly added into the registry. This is
        # because multiple file systems correspond to the same service
        # implementation class.
        if new_service.svc_type == ServiceType.FILE_SYSTEM and \
           new_service.name not in self.service_registry.services:
            log.debug("Adding a new file system service into the registry: {0}"
                      .format(new_service.name))
            ok = self.service_registry.register(new_service)
        if ok:
            # Activate the service
            service = self.service_registry.services.get(new_service.name, None)
            if service:
                log.debug("Activating service {0}".format(new_service.name))
                service.activated = True
                self._update_dependencies(new_service, "ADD")
            else:
                log.debug("Could not find service {0} to activate?!".format(
                          new_service.name))
        else:
            log.warning("Did not activate service {0}".format(new_service))

    def deactivate_master_service(self, service_to_remove, immediately=False):
        """
        Deactivate the `service_to_remove`, updating its dependencies in the
        process.

        :type   service_to_remove: object
        :param  service_to_remove: an instance object of the service to remove

        :type   immediately: bool
        :param  immediately: If set, initiate the service removal process
                             right away. Otherwise, the monitor thread will
                             initiate it the next time it runs.
        """
        service = self.service_registry.get(service_to_remove.name)
        if service:
            log.debug("Deactivating service {0}".format(service_to_remove.name))
            service.activated = False
            self._update_dependencies(service_to_remove, "REMOVE")
            if immediately:
                self.console_monitor._stop_services()
        else:
            log.debug("Could not find service {0} to deactivate?!".format(
                      service_to_remove.name))

    def _update_dependencies(self, new_service, action):
        """
        Updates service dependencies when a new service is added.
        Iterates through all services and if action is "ADD",
        and the newly added service fulfills the requirements of an
        existing service, sets the new service as the service assigned
        to fulfill the existing service.
        If the action is "REMOVE", then the dependent service's
        assigned service property is set to null for all services
        which depend on the new service.
        """
        log.debug("{0} dependencies for service {1}".format(action, new_service.name))
        for svc in self.service_registry.active():
            if action == "ADD":
                for req in new_service.dependencies:
                    if req.is_satisfied_by(svc):
                        # log.debug("Service {0} has a dependency on role {1}. "
                        #           "Dependency updated during service action: {2}"
                        #           .format(req.owning_service.name, new_service.name,
                        #                   action))
                        req.assigned_service = svc
            elif action == "REMOVE":
                for req in svc.dependencies:
                    if req.is_satisfied_by(new_service):
                        # log.debug("Service {0} has a dependency on role {1}. "
                        #           "Dependency updated during service action: {2}"
                        #           .format(req.owning_service.name, new_service.name,
                        #                   action))
                        req.assigned_service = None

    def _stop_app_level_services(self):
        """
        A convenience function that suspends job manager jobs, removes Galaxy &
        Postgres services, allowing system level operations to be performed.
        """
        # Suspend all job manager jobs
        log.debug("Suspending job manager queue")
        for job_manager_svc in self.app.manager.service_registry.active(
                service_role=ServiceRole.JOB_MANAGER):
            job_manager_svc.suspend_queue()
        # Stop application-level services managed via CloudMan
        # If additional service are to be added as things CloudMan can handle,
        # the should be added to do for-loop list (in order in which they are
        # to be removed)
        if self.initial_cluster_type == 'Galaxy':
            # Remove Postgres service, which will (via dependency management)
            # remove higher-level services
            pgsn = ServiceRole.to_string(ServiceRole.GALAXY_POSTGRES)
            pgs = self.service_registry.get(pgsn)
            if pgs:
                pgs.remove()

    def _start_app_level_services(self):
        # Resume application-level services managed via CloudMan
        # If additional service are to be added as things CloudMan can handle,
        # the should be added to do outer-most for-loop.
        als = []
        if self.initial_cluster_type == 'Galaxy':
            als = ['Postgres', 'ProFTPd', 'Galaxy', 'GalaxyReports']
        log.debug("Activating app-level services: {0}".format(als))
        for svc_name in als:
            svc = self.service_registry.get(svc_name)
            if svc:
                # Activate only and the Monitor will pick it up to start it
                svc.activated = True
                log.debug("'activated' service {0}.".format(svc_name))
        log.debug("Unsuspending job manager queue")
        for job_manager_svc in self.app.manager.service_registry.active(
                service_role=ServiceRole.JOB_MANAGER):
            job_manager_svc.unsuspend_queue()

    def recover_monitor(self, force='False'):
        if self.console_monitor:
            if force == 'True':
                self.console_monitor.shutdown()
            else:
                return False
        self.console_monitor = ConsoleMonitor(self.app)
        self.console_monitor.start()
        return True

    def snapshot_status(self):
        """
        Get the status of a file system volume currently being snapshoted. This
        method looks through all the file systems and all volumes assoc. with a
        file system and returns the status and progress for thee first volume
        going through the snapshot process.
        In addition, if a file system is marked as needing to 'grow' or sharing
        the cluster is currently pending but no volumes are currently being
        snapshoted, the method returns 'configuring' as the status.

        :rtype: array of strings of length 2
        :return: A pair of values as strings indicating (1) the status (e.g.,
        pending, complete) of the snapshot and (2) the progress.
        """
        fsarr = self.get_services(svc_type=ServiceType.FILE_SYSTEM)
        for fs in fsarr:
            for vol in fs.volumes:
                if vol.snapshot_status is not None:
                    return (vol.snapshot_status, vol.snapshot_progress)
            # No volume is being snapshoted; check if waiting to 'grow' one
            if fs.grow:
                return ("configuring", None)
        if self.cluster_manipulation_in_progress:
            return ("configuring", None)
        return (None, None)

    @TestFlag([])
    @synchronized(s3_rlock)
    def load_legacy_snapshot_data(self):
        """
        Retrieve and return information about the default filesystems.
        This is done by retrieving ``snaps.yaml`` from the default bucket and
        parsing it to match the current cloud, region, and deployment.
        Returns a list of dictionaries.
        """
        s3_conn = self.app.cloud_interface.get_s3_connection()
        snaps_file = 'cm_snaps.yaml'
        snaps = []
        cloud_name = self.app.config.cloud_name
        # Get a list of default file system data sources
        validate = True if self.app.cloud_type == 'ec2' else False
        if s3_conn and misc.get_file_from_bucket(s3_conn, self.app.config['bucket_default'],
           'snaps.yaml', snaps_file, validate=validate):
            pass
        elif misc.get_file_from_public_location(self.app.config, 'snaps.yaml', snaps_file):
            log.warn("Couldn't get snaps.yaml from bucket: {0}. However, managed "
                     "to retrieve it from public location '{1}' instead.".format(
                     self.app.config['bucket_default'],
                     self.app.config.get('default_bucket_url') or self.app.config['bucket_default']))
        else:
            log.error("Couldn't get snaps.yaml at all! Will not be able to create Galaxy Data and Index volumes.")
            return []

        snaps_file = misc.load_yaml_file(snaps_file)
        if 'static_filesystems' in snaps_file:
            # Old snaps.yaml format
            snaps = snaps_file['static_filesystems']
            # Convert the old format into the new one and return a
            # uniform snaps dict
            for f in snaps:
                f['name'] = f['filesystem']  # Rename the key
                f.pop('filesystem', None)  # Delete the old key
        else:
            # Unify all Amazon regions and/or name variations to a single one
            if 'amazon' in cloud_name:
                cloud_name = 'amazon'
            for cloud in snaps_file['clouds']:
                if cloud_name == cloud['name'].lower():
                    current_cloud = cloud
                    for r in current_cloud['regions']:
                        if r['name'].lower() == self.app.cloud_interface.get_region_name().lower():
                            for d in r['deployments']:
                                # TODO: Make the deployment name a UD option
                                if d['name'] == 'GalaxyCloud':
                                    snaps = d['filesystems']

        log.debug("Loaded default snapshot data for cloud {1}: {0}".format(snaps, cloud_name))
        return snaps

    @TestFlag(10)
    def get_default_data_size(self):
        if not self.default_galaxy_data_size:
            for fs_template in self.app.config.filesystem_templates:
                roles = ServiceRole.from_string_array(fs_template['roles'])
                if ServiceRole.GALAXY_DATA in roles:
                    if 'size' in fs_template:
                        self.default_galaxy_data_size = fs_template['size']
                    elif 'snap_id' in fs_template:
                        try:
                            self.snapshot = (self.app.cloud_interface.get_ec2_connection()
                                             .get_all_snapshots([fs_template['snap_id']])[0])
                            self.default_galaxy_data_size = self.snapshot.volume_size
                        except EC2ResponseError, e:
                            log.warning("Could not get snapshot {0} size (setting the "
                                        "value to 10): {1}".format(fs_template['snap_id'], e))
                            self.default_galaxy_data_size = 10
                    log.debug("Got default galaxy FS size as {0}GB".format(
                        self.default_galaxy_data_size))
        return str(self.default_galaxy_data_size)

    @TestFlag(False)
    def start(self):
        """
        This method is automatically called as CloudMan starts; it tries to add
        and start available cluster services (as provided in the cluster's
        configuration and persistent data).
        """
        log.debug("Config Data at manager start, with secret_key and password "
                  "filtered out: %s" % dict((k, self.app.config[k])
                                            for k in self.app.config.keys()
                                            if k not in ['password', 'secret_key']))

        self._handle_prestart_commands()
        # Generating public key before any worker has been initialized
        # This is required for configuring Hadoop the main Hadoop worker still needs to be
        # bale to ssh into itself!!!
        # this should happen before SGE is added
        self.get_root_public_key()

        # Always add migration service
        self.activate_master_service(self.service_registry.get('Migration'))

        # Activate Nginx service
        self.activate_master_service(self.service_registry.get('Nginx'))

        # Activate Supervisor service
        self.activate_master_service(self.service_registry.get('Supervisor'))

        # Always add a job manager service
        # Starting with Ubuntu 14.04, we transitioned to using Slurm
        cmd = "cat /etc/lsb-release | grep DISTRIB_RELEASE | cut -f2 -d'='"
        os_release = str(misc.run(cmd)).strip()
        if os_release in ['14.04']:
            log.debug("Running on Ubuntu {0}; using Slurm as the cluster job manager"
                      .format(os_release))
            self.activate_master_service(self.service_registry.get('Slurmctld'))
            self.activate_master_service(self.service_registry.get('Slurmd'))
            self.service_registry.remove('SGE')  # SGE or Slurm can exist, not both
            self.service_registry.remove('Hadoop')  # Hadoop works only w/ SGE
        else:
            log.debug("Running on Ubuntu {0}; using SGE as the cluster job manager"
                      .format(os_release))
            # from cm.services.apps.jobmanagers.sge import SGEService
            self.activate_master_service(self.service_registry.get('SGE'))
            self.service_registry.remove('Slurmctld')  # SGE or Slurm can exist, not both
            self.service_registry.remove('Slurmd')

        # Always share instance transient storage over NFS
        tfs = Filesystem(self.app, 'transient_nfs', svc_roles=[ServiceRole.TRANSIENT_NFS])
        tfs.add_transient_storage()
        self.activate_master_service(tfs)
        # Always add PSS service - note that this service runs only after the cluster
        # type has been selected and all of the services are in RUNNING state
        self.activate_master_service(self.service_registry.get('PSS'))

        if self.app.config.condor_enabled:
            self.activate_master_service(self.service_registry.get('HTCondor'))
        # KWS: Optionally add Hadoop service based on config setting
        if self.app.config.hadoop_enabled:
            self.activate_master_service(self.service_registry.get('Hadoop'))
        # Check if starting a derived cluster and initialize from share,
        # which calls add_preconfigured_services
        # Note that share_string overrides everything.
        if "share_string" in self.app.config:
            # BUG TODO this currently happens on reboot, and shouldn't.
            self.init_shared_cluster(self.app.config['share_string'].strip())
        # else look if this is a restart of a previously existing cluster
        # and add appropriate services
        elif not self.add_preconfigured_services():
            return False
        # If we have any workers (might be the case following a cluster reboot),
        # reboot the workers so they get embedded into the cluster again
        if self.worker_instances:
            for wi in self.worker_instances:
                wi.reboot(count_reboot=False)
        self.manager_started = True

        # Check if a previously existing cluster is being recreated or if it is a new one
        if not self.initial_cluster_type:  # this can get set by _handle_old_cluster_conf_format
            self.initial_cluster_type = self.app.config.get('cluster_type', None)
            self.userdata_cluster_type = self.app.config.get('initial_cluster_type', None)
            if self.initial_cluster_type is not None:
                cc_detail = "Configuring a previously existing cluster of type {0}"\
                    .format(self.initial_cluster_type)
            elif self.userdata_cluster_type:
                cc_detail = "Configuring a predefined cluster of type {0}"\
                    .format(self.userdata_cluster_type)
                self.init_cluster_from_user_data()
            else:
                cc_detail = "This is a new cluster; waiting to configure the type."
                self.cluster_status = cluster_status.WAITING
        else:
            cc_detail = "Configuring an old existing cluster of type {0}"\
                .format(self.initial_cluster_type)
        # Add master's private IP to /etc/hosts (workers need it and
        # master's /etc/hosts is being synced to the workers)
        misc.add_to_etc_hosts(self.app.cloud_interface.get_private_ip(),
                              [self.app.cloud_interface.get_local_hostname(),
                               misc.get_hostname(),
                               'master'])
        # Set the default hostname
        misc.set_hostname(self.app.cloud_interface.get_local_hostname())
        log.info("Completed the initial cluster startup process. {0}".format(
            cc_detail))
        return True

    def handle_prestart_commands(self):
        """
        Inspect the user data key ``master_prestart_commands`` and simply
        execute any commands provided there.

        For example::
            master_prestart_commands:
              - "mkdir -p /mnt/galaxyData/pgsql/"
              - "mkdir -p /mnt/galaxyData/tmp"
              - "chown -R galaxy:galaxy /mnt/galaxyData"
        """
        for command in self.app.config.get("master_prestart_commands", []):
            misc.run(command)

    @TestFlag(False)
    def add_preconfigured_services(self):
        """
        Inspect the cluster configuration and persistent data to add any
        previously defined cluster services.
        """
        log.debug("Checking for and adding any previously defined cluster services")
        return self.add_preconfigured_filesystems() and self.add_preloaded_services()

    def add_preconfigured_filesystems(self):
        try:
            # Process the current cluster config
            log.debug("Processing filesystems in an existing cluster config")
            attached_volumes = self.get_attached_volumes()
            if 'filesystems' in self.app.config:
                for fs in self.app.config.get('filesystems') or []:
                    err = False
                    filesystem = Filesystem(self.app, fs['name'], svc_roles=ServiceRole.from_string_array(
                        fs['roles']), mount_point=fs.get('mount_point', None))
                    # Based on the kind, add the appropriate file system. We can
                    # handle 'volume', 'snapshot', or 'bucket' kind
                    if fs['kind'] == 'volume':
                        if 'ids' not in fs and 'size' in fs:
                            # We're creating a new volume
                            filesystem.add_volume(size=fs['size'])
                        else:
                            # A volume already exists so use it
                            for vol_id in fs['ids']:
                                filesystem.add_volume(vol_id=vol_id)
                    elif fs['kind'] == 'snapshot':
                        for snap in fs['ids']:
                            # Check if an already attached volume maps to this snapshot
                            att_vol = self.get_vol_if_fs(attached_volumes, fs['name'])
                            if att_vol:
                                filesystem.add_volume(vol_id=att_vol.id,
                                                      size=att_vol.size,
                                                      from_snapshot_id=att_vol.snapshot_id)
                            else:
                                filesystem.add_volume(from_snapshot_id=snap)
                    elif fs['kind'] == 'nfs':
                        filesystem.add_nfs(fs['nfs_server'], None, None, mount_options=fs.get('mount_options', None))
                    elif fs['kind'] == 'gluster':
                        filesystem.add_glusterfs(fs['gluster_server'], mount_options=fs.get('mount_options', None))
                    elif fs['kind'] == 'transient':
                        filesystem.add_transient_storage(persistent=True)
                    elif fs['kind'] == 'bucket':
                        a_key = fs.get('access_key', None)
                        s_key = fs.get('secret_key', None)
                        # Can have only a single bucket per file system so
                        # access it directly
                        bucket_name = fs.get('ids', [None])[0]
                        if bucket_name:
                            filesystem.add_bucket(bucket_name, a_key, s_key)
                        else:
                            log.warning("No bucket name for file system {0}!".format(
                                fs['name']))
                    # TODO: include support for `nfs` kind
                    else:
                        # TODO: try to do some introspection on the device ID
                        # to guess the kind before err
                        err = True
                        log.warning("Device kind '{0}' for file system {1} not recognized; "
                                    "not adding the file system.".format(fs['kind'], fs['name']))
                    if not err:
                        log.debug("Adding a previously existing filesystem '{0}' of "
                                  "kind '{1}'".format(fs['name'], fs['kind']))
                        self.activate_master_service(filesystem)
            return True
        except Exception, e:
            log.error(
                "Error processing filesystems in existing cluster configuration: %s" % e)
            self.manager_started = False
            return False

    def add_preloaded_services(self):
        """
        Activate any previously available services. The list of preloaded
        services is extracted from the user data entry ``services``.

        Note that this method is automatically called when an existing cluster
        is being recreated.
        """
        log.debug("Activating previously-available application services from "
                  "an existing cluster config.")
        for service_name in self.app.config.get('services', []):
            if service_name.get('name', None):
                service = self.service_registry.get(service_name['name'])
                if service:
                    self.activate_master_service(service)
                else:
                    log.warning("Cannot find an instance of the previously "
                                "existing service {0} in the current service "
                                "registry?".format(service_name))
        return True

    def get_vol_if_fs(self, attached_volumes, filesystem_name):
        """
        Iterate through the list of (attached) volumes and check if any
        one of them match the current cluster name and filesystem (as stored
        in volume's tags). Return a matching volume (as a ``boto`` object) or
        ``None``.

        *Note* that this method returns the first matching volume and will thus
        not work for filesystems composed of multiple volumes.
        """
        for vol in attached_volumes:
            log.debug("Checking if vol '{0}' is file system '{1}'".format(
                vol.id, filesystem_name))
            if self.app.cloud_interface.get_tag(vol, 'clusterName') == self.app.config['cluster_name'] \
                    and self.app.cloud_interface.get_tag(vol, 'filesystem') == filesystem_name:
                log.debug("Identified attached volume '%s' as filesystem '%s'" % (
                    vol.id, filesystem_name))
                return vol
        return None

    def start_autoscaling(self, as_min, as_max, instance_type):
        """
        Activate the `Autoscale` service, setting the minimum number of worker
        nodes of maintain (`as_min`), the maximum number of worker nodes to
        maintain (`as_max`) and the `instance_type` to use.
        """
        if not self.service_registry.is_active('Autoscale'):
            as_svc = self.service_registry.get('Autoscale')
            if as_svc:
                as_svc.as_min = as_min
                as_svc.as_max = as_max
                as_svc.instance_type = instance_type
                self.activate_master_service(as_svc)
            else:
                log.warning('Cannot find Autoscale service?')
        else:
            log.debug("Autoscaling is already active.")

    def stop_autoscaling(self):
        """
        Deactivate the `Autoscale` service.
        """
        self.deactivate_master_service(self.service_registry.get('Autoscale'))

    def adjust_autoscaling(self, as_min, as_max):
        as_svc = self.get_services(svc_role=ServiceRole.AUTOSCALE)
        if as_svc:
            as_svc[0].as_min = int(as_min)
            as_svc[0].as_max = int(as_max)
            log.debug("Adjusted autoscaling limits; new min: %s, new max: %s" % (as_svc[
                      0].as_min, as_svc[0].as_max))
        else:
            log.debug(
                "Cannot adjust autoscaling because autoscaling is not on.")

    # DBTODO For now this is a quick fix to get a status.
    # Define what 'yellow' would be, and don't just count on "Filesystem"
    # being the only data service.
    def get_data_status(self):
        fses = self.get_services(svc_type=ServiceType.FILE_SYSTEM)
        if fses != []:
            for fs in fses:
                if fs.state == service_states.ERROR:
                    return "red"
                elif fs.state != service_states.RUNNING:
                    return "yellow"
            return "green"
        else:
            return "nodata"

    def get_app_status(self):
        count = 0
        for svc in self.service_registry.active(service_type=ServiceType.APPLICATION):
            count += 1
            if svc.state == service_states.ERROR:
                return "red"
            elif not (svc.state == service_states.RUNNING or svc.state == service_states.COMPLETED):
                return "yellow"
        if count != 0:
            return "green"
        else:
            return "nodata"

    def get_services(self, svc_type=None, svc_role=None, svc_name=None):
        """
        Returns a list of all services that best match given service type, role
        and name. If service name is specified, it is matched first.
        Next, if a role is specified, returns all services containing that role.
        Lastly, if svc_role is ``None``, but a ``svc_type`` is specified, returns
        all services matching type.
        """
        svcs = []
        for service_name, service in self.service_registry.iteritems():
            if service_name == svc_name:
                return [service]
            elif svc_role in service.svc_roles:
                svcs.append(service)
            elif service.svc_type == svc_type and svc_role is None:
                svcs.append(service)
        return svcs

    def get_srvc_status(self, srvc):
        """
        Get the status a service ``srvc``. If the service is not a recognized as
        a CloudMan-service, return ``Service not recognized``. If the service is
        not currently running (i.e., not currently recognized by CloudMan as a
        service it should be managing), return ``Service not found``.
        """
        svcarr = self.get_services(svc_name=srvc)
        svcarr = [s for s in svcarr if (s.svc_type == ServiceType.FILE_SYSTEM or ServiceRole.fulfills_roles(
            s.svc_roles, [ServiceRole.GALAXY, ServiceRole.SGE, ServiceRole.GALAXY_POSTGRES]))]
        if len(svcarr) > 0:
            return srvc[0].state
        else:
            return "'%s' is not running" % srvc
        return "Service '%s' not recognized." % srvc

    @TestFlag([{"size_used": "184M", "status": "Running", "kind": "Transient",
                "mount_point": "/mnt/transient_nfs", "name": "transient_nfs", "err_msg": None,
                "device": "/dev/vdb", "size_pct": "1%", "DoT": "Yes", "size": "60G",
                "persistent": "No"},
               {"size_used": "33M", "status": "Running", "kind": "Volume",
                "mount_point": "/mnt/galaxyData", "name": "galaxyData", "snapshot_status": None,
                "err_msg": None, "snapshot_progress": None, "from_snap": "snap-galaxyFS",
                "volume_id": "vol-0000000d", "device": "/dev/vdc", "size_pct": "4%",
                "DoT": "No", "size": "1014M", "persistent": "Yes",
                "snapshots_created": ['snap-gFSsnp1', 'snap-gFSsnp2', 'snap-gFSsnp3']},
               {"size_used": "560M", "status": "Running", "kind": "Snapshot",
                "mount_point": "/mnt/galaxyIndices", "name": "galaxyIndices",
                "snapshot_status": None, "err_msg": None, "snapshot_progress": None,
                "from_snap": "snap-indicesFS", "volume_id": "vol-0000000i",
                "device": "/dev/vdd", "size_pct": "55%", "DoT": "Yes", "size": "1014M",
                "persistent": "No", "snapshots_created": []},
               {"size_used": "52M", "status": "Configuring", "kind": "Volume",
                "mount_point": "/mnt/galaxyData", "name": "galaxyDataResize",
                "snapshot_status": "pending", "err_msg": None, "persistent": "Yes",
                "snapshot_progress": "10%", "from_snap": "snap-760fd33d",
                "volume_id": "vol-d5f3f9a9", "device": "/dev/sdh", "size_pct": "2%",
                "DoT": "No", "size": "5.0G"}], quiet=True)
    def get_all_filesystems_status(self):
        """
        Get a list and information about each of the file systems currently
        managed by CloudMan.
        """
        fss = []
        fs_svcs = self.get_services(svc_type=ServiceType.FILE_SYSTEM)
        for fs in fs_svcs:
            fss.append(fs.get_details())
        return fss

        # return []

        # TEMP only; used to alternate input on the UI
        # r = random.choice([1, 2, 3])
        r = 4
        log.debug("Dummy random #: %s" % r)
        dummy = [{"name": "galaxyData",
                  "status": "Running",
                  "device": "/dev/sdg1",
                  "kind": "volume",
                  "mount_point": "/mnt/galaxyData",
                  "DoT": "No",
                  "size": "20G",
                  "size_used": "2G",
                  "size_pct": "90%",
                  "error_msg": None,
                  "volume_id": "vol-dbi23ins"}]
        if r == 2 or r == 4:
            dummy.append(
                {"name": "1000g", "status": "Removing", "bucket_name": "1000genomes",
                 "kind": "bucket", "mount_point": "/mnt/100genomes", "DoT": "No",
                 "size": "N/A", "NFS_shared": True, "size_used": "", "size_pct": "", "error_msg": None})
        if r == 3:
            dummy[0]['status'] = "Adding"
        if r == 4:  # NGTODO: Hardcoded links below to tools and indices?
            dummy.append({"name": "galaxyTools", "status": "Available",
                          "device": "/dev/sdg3", "kind": "snapshot",
                          "mount_point": "/mnt/galaxyTools", "DoT": "Yes",
                          "size": "10G", "size_used": "1.9G", "size_pct": "19%",
                          "error_msg": None, "from_snap": "snap-bdr2whd"})
            dummy.append({"name": "galaxyIndices", "status": "Error", "device":
                          "/dev/sdg2", "kind": "snapshot", "mount_point":
                          "/mnt/galaxyIndices", "DoT": "Yes", "size": "700G",
                          "NFS_shared": True, "size_used": "675G", "size_pct":
                          "96%", "error_msg": "Process returned 2", "from_snap":
                          "snap-89r23hd"})
            dummy.append({"name": "custom", "status": "Available", "device":
                          "/dev/sdg4", "kind": "Volume", "mount_point":
                          "/mnt/custom", "DoT": "No", "size": "70G",
                          "NFS_shared": True, "size_used": "53G", "size_pct":
                          "7%", "error_msg": ""})
        return dummy

    @TestFlag({"Slurmctld": "Running", "Postgres": "Running", "Galaxy": "TestFlag",
               "Filesystems": "Running"}, quiet=True)
    def get_all_services_status(self):
        """
        Return a dictionary containing a list of currently running service and
        their status.

        For example::
            {"Postgres": "Running", "SGE": "Running", "Galaxy": "Running",
            "Filesystems": "Running"}
        """
        status_dict = {}
        for srvc in self.service_registry.itervalues():
            status_dict[srvc.name] = srvc.state  # NGTODO: Needs special handling for file systems
        return status_dict

    def get_galaxy_rev(self):
        """
        Get the Git revision of the Galaxy instance that's running as a
        CloudMan-managed service.

        :rtype: dict
        :return: The following information about the repo: `hexsha`,
                 `authored_date`, `active_branch`, `repo_url`. If repo info
                 cannot be obtained, return an empty dict.
        """
        def _get_remote_url(repo):
            """
            Extract the URL for the `repo`'s 'origin' remote.
            """
            remote_url = None
            for remote in repo.remotes:
                if remote.name == 'origin':
                    remote_url = remote.config_reader.get('url')
                    if remote_url.find('.git') > -1:
                        remote_url = remote_url[0:-4]
                    if remote_url.find('git@') == 0:
                        remote_url = remote_url[4:]
                        remote_url = remote_url.replace(':', '/').rstrip('/')
                        remote_url = u'https://{0}'.format(remote_url)
            return remote_url

        repo = None
<<<<<<< HEAD
        try:
            repo_path = self.app.path_resolver.galaxy_home
=======
        repo_path = self.app.path_resolver.galaxy_home
        try:
>>>>>>> fdf6240a
            if os.path.exists(repo_path):
                repo = Repo(repo_path)
            if repo and not repo.bare:
                hexsha = repo.head.commit.hexsha
                authored_date = time.strftime("%d %b %Y", time.gmtime(
                    repo.head.commit.authored_date))
                active_branch = repo.active_branch.name
                repo_url = _get_remote_url(repo)
                return {'hexsha': hexsha, 'authored_date': authored_date,
                        'active_branch': active_branch, 'repo_url': repo_url}
<<<<<<< HEAD
        except Exception as e:
            log.debug("Could not get galaxy revision! Exception: {0}".format(e))
            return {}
=======
        except InvalidGitRepositoryError:
            log.debug("No git repository at {0}?".format(repo_path))
>>>>>>> fdf6240a
        return {}

    def get_galaxy_admins(self):
        admins = 'None'
        try:
            for cf in ['galaxy.ini', 'universe_wsgi.ini']:
                config_file_path = os.path.join(
                    self.app.path_resolver.galaxy_config_dir, cf)
                if os.path.exists(config_file_path):
                    break
            config_file = open(config_file_path, 'r').readlines()
            for line in config_file:
                if 'admin_users' in line:
                    admins = line.split('=')[1].strip()
                    break
        except IOError:
            pass
        return admins

    def get_permanent_storage_size(self):
        pss = 0
        fs_arr = self.get_services(svc_role=ServiceRole.GALAXY_DATA)
        for fs in fs_arr:
            for vol in fs.volumes:
                pss += int(vol.size)
        return pss

    def check_disk(self):
        try:
            fs_arr = self.get_services(svc_role=ServiceRole.GALAXY_DATA)
            if len(fs_arr) > 0:
                fs_name = fs_arr[0].name
                cmd = "df -h | grep %s$ | awk '{print $2, $3, $5}'" % fs_name
                disk_usage = commands.getoutput(cmd)
                disk_usage = disk_usage.split(' ')
                if len(disk_usage) == 3:
                    self.disk_total = disk_usage[0]
                    self.disk_used = disk_usage[1]
                    self.disk_pct = disk_usage[2]
        except Exception, e:
            log.error("Failure checking disk usage.  %s" % e)

    def get_cluster_status(self):
        return self.cluster_status

    def toggle_master_as_exec_host(self, force_removal=False):
        """
            By default, the master instance running all the services is also
            an execution host and is used to run job manager jobs. This method
            allows you to toggle the master instance as being or not being
            an execution host.

            :type force_removal: bool
            :param force_removal: If True, go through the process of removing
                                  the instance from being an execution host
                                  irrespective of the instance's current state.

            :rtype: bool
            :return: ``True`` if the instance is set as an execution host;
                     ``False`` otherwise.
        """
        log.debug("Toggling master instance as exec host")
        for job_manager_svc in self.service_registry.active(
                service_role=ServiceRole.JOB_MANAGER):
            node_alias = 'master'
            node_address = self.app.cloud_interface.get_private_ip()
            if self.master_exec_host or force_removal:
                self.master_exec_host = False
                job_manager_svc.disable_node(node_alias, node_address)
            else:
                self.master_exec_host = True
                job_manager_svc.enable_node(node_alias, node_address)
        if self.master_exec_host:
            log.info("The master instance is set to execute jobs. "
                     "To manually change this, use the CloudMan Admin panel.")
        else:
            log.info("The master instance is set to *not* execute jobs. "
                     "To manually change this, use the CloudMan Admin panel.")
        return self.master_exec_host

    @TestFlag([])
    def get_worker_instances(self):
        instances = []
        log.debug("Trying to discover any worker instances associated with this cluster...")
        filters = {'tag:clusterName': self.app.config['cluster_name'],
                   'tag:role': 'worker'}
        try:
            reservations = self.app.cloud_interface.get_all_instances(filters=filters)
            for reservation in reservations:
                for inst in reservation.instances:
                    if inst.state != 'terminated' and inst.state != 'shutting-down':
                        i = Instance(self.app, inst=inst, m_state=inst.state, reboot_required=True)
                        instances.append(i)
                        log.info("Existing worker instance '%s' found alive "
                                 "(will configure it later)." % inst.id)
        except EC2ResponseError, e:
            log.debug("Error checking for live instances: %s" % e)
        return instances

    @TestFlag([])
    def get_attached_volumes(self):
        """
        Get a list of block storage volumes currently attached to this instance.
        """
        log.debug(
            "Trying to discover any volumes attached to this instance...")
        attached_volumes = []
        # TODO: Abstract filtering into the cloud interface classes
        try:
            if self.app.cloud_type == 'ec2':
                # filtering w/ boto is supported only with ec2
                f = {'attachment.instance-id':
                     self.app.cloud_interface.get_instance_id()}
                attached_volumes = self.app.cloud_interface.get_ec2_connection()\
                    .get_all_volumes(filters=f)
            else:
                volumes = self.app.cloud_interface.get_ec2_connection().get_all_volumes()
                for vol in volumes:
                    if vol.attach_data.instance_id == self.app.cloud_interface.get_instance_id():
                        attached_volumes.append(vol)
        except EC2ResponseError, e:
            log.debug("Error checking for attached volumes: %s" % e)
        log.debug("Attached volumes: %s" % attached_volumes)
        # Add ``clusterName`` tag to any attached volumes
        for att_vol in attached_volumes:
            self.app.cloud_interface.add_tag(att_vol, 'clusterName', self.app.config['cluster_name'])
        return attached_volumes

    @TestFlag(None)
    def shutdown(self, sd_apps=True, sd_filesystems=True, sd_instances=True,
                 sd_autoscaling=True, delete_cluster=False, sd_spot_requests=True,
                 rebooting=False):
        """
        Shut down this cluster. This means shutting down all the services
        (dependent on method arguments) and, optionally, deleting the cluster.

        .. seealso:: `~cm.util.master.delete_cluster`
        """
        log.debug("List of services before shutdown: {0}".format(
                  self.service_registry.services))
        self.cluster_status = cluster_status.SHUTTING_DOWN
        # Services need to be shut down in particular order
        if sd_autoscaling:
            self.stop_autoscaling()
        if sd_instances:
            self.stop_worker_instances()
        if sd_spot_requests:
            for wi in self.worker_instances:
                if wi.is_spot() and not wi.spot_was_filled():
                    wi.terminate()
        # full_svc_list = self.services[:]  # A copy to ensure consistency
        if sd_apps:
            for svc in self.get_services(svc_type=ServiceType.APPLICATION):
                if svc.activated:
                    log.debug("Initiating removal of service {0}".format(svc.name))
                    svc.remove()
                else:
                    log.debug("Service {0} not activated; not removing it."
                              .format(svc.get_full_name()))
        if sd_filesystems:
            for svc in self.get_services(svc_type=ServiceType.FILE_SYSTEM):
                log.debug("Initiating removal of file system service {0}".format(svc.name))
                svc.remove(synchronous=True, delete_devices=delete_cluster)
        # Wait for all the services to shut down before declaring the cluster shut down
        # (but don't wait indefinitely)
        # This is required becasue with the file systems being removed in parallel via
        # separate threads, those processes may not have completed by the time the
        # complete shutdown does.
        time_limit = 300  # wait for max 5 mins before shutting down
        while(time_limit > 0):
            log.debug("Waiting ({0} more seconds) for all the services to shut down.".format(
                time_limit))
            num_off = 0
            for srvc in self.services:
                if srvc.state == service_states.SHUT_DOWN or srvc.state == service_states.ERROR or \
                   srvc.state == service_states.UNSTARTED or srvc.state == service_states.COMPLETED:
                    num_off += 1
            if num_off == len(self.services):
                log.debug("All services shut down")
                break
            elif rebooting and self.app.cloud_type == 'ec2':
                # For the EC2 cloud it's ok to reboot with volumes attached
                log.debug("Not waiting for all the services to shut down because we're just rebooting.")
                break
            sleep_time = 6
            time.sleep(sleep_time)
            time_limit -= sleep_time
        # Automatically delete transient clusters on terminate (because no data
        # will persist so no point in poluting the list of buckets)
        if delete_cluster or (self.cluster_storage_type == 'transient' and not rebooting):
            self.delete_cluster()
        self.cluster_status = cluster_status.TERMINATED
        log.info("Cluster %s shut down at %s (uptime: %s). If not done automatically, "
                 "manually terminate the master instance (and any remaining instances "
                 "associated with this cluster) from the %s cloud console."
                 % (self.app.config['cluster_name'], Time.now(), (Time.now() - self.startup_time),
                    self.app.config.cloud_name))

    @TestFlag(False)
    def reboot(self, soft=False):
        """
        Reboot the entire cluster, first shutting down appropriate services.
        """
        # Spot requests cannot be tagged and thus there is no good way of associating those
        # back with a cluster after a reboot so cancel those
        log.debug("Initiating cluster reboot.")
        # Don't detach volumes only on the EC2 cloud
        sd_filesystems = True
        if self.app.cloud_type == 'ec2':
            sd_filesystems = False
        self.shutdown(sd_filesystems=sd_filesystems, sd_instances=False, rebooting=True)
        if soft:
            if misc.run("{0} restart".format(os.path.join(self.app.config['boot_script_path'],
               self.app.config['boot_script_name']))):
                return True
            else:
                log.error(
                    "Trouble restarting CloudMan softly; rebooting instance now.")
        ec2_conn = self.app.cloud_interface.get_ec2_connection()
        try:
            log.debug("Rebooting self now...")
            ec2_conn.reboot_instances(
                [self.app.cloud_interface.get_instance_id()])
            return True
        except EC2ResponseError, e:
            log.error("Error rebooting master instance (i.e., self): %s" % e)
        return False

    def terminate_master_instance(self, delete_cluster=False):
        """
        Terminate the master instance using the cloud middleware API.
        If ``delete_cluster`` is set to ``True``, delete all cluster
        components before terminating the instance.

        .. seealso:: `~cm.util.master.delete_cluster`
        """
        if self.cluster_status != cluster_status.TERMINATED:
            self.shutdown(delete_cluster=delete_cluster)
        log.debug("Terminating the master instance")
        self.app.cloud_interface.terminate_instance(
            self.app.cloud_interface.get_instance_id())

    def delete_cluster(self):
        """
        Completely delete this cluster. This involves deleting the cluster's
        bucket as well as volumes containing user data file system(s)! The
        list of volumes to be deleted can either be provided as an argument or,
        for the case of EC2 only, will be automatically derived.

        .. warning::

            This action is irreversible. All data will be permanently deleted.

        """
        log.info("All services shut down; deleting this cluster.")
        # Delete any remaining volume(s) assoc. w/ the current cluster
        try:
            if self.app.cloud_type == 'ec2':
                filters = {'tag:clusterName': self.app.config['cluster_name']}
                vols = self.app.cloud_interface.get_all_volumes(filters=filters)
                log.debug("Remaining volumes associated with this cluster: {0}".format(vols))
                for vol in vols:
                    if vol.status == 'available':
                        log.debug("As part of cluster deletion, deleting volume '%s'" % vol.id)
                        vol.delete()
                    else:
                        log.debug("Not deleting volume {0} because it is in state {1}"
                                  .format(vol.id, vol.status))
        except EC2ResponseError, e:
            log.error("Error deleting a volume: %s" % e)
        # Delete cluster bucket on S3
        s3_conn = self.app.cloud_interface.get_s3_connection()
        if s3_conn:
            misc.delete_bucket(s3_conn, self.app.config['bucket_cluster'])

    def clean(self):
        """
        Clean the system as if it was freshly booted. All services are shut down
        and any changes made to the system since service start are reverted (this
        excludes any data on user data file system).
        """
        log.debug("Cleaning the system - all services going down")
        # TODO: #NGTODO: Possibility of simply calling remove on ServiceType.FILE_SYSTEM
        # service so that all dependencies are automatically removed?
        svcs = self.get_services(svc_role=ServiceRole.GALAXY)
        for service in svcs:
            service.remove()
        svcs = self.get_services(svc_role=ServiceRole.GALAXY_POSTGRES)
        for service in svcs:
            service.remove()
        self.stop_worker_instances()
        svcs = self.get_services(svc_type=ServiceType.FILE_SYSTEM)
        for service in svcs:
            service.clean()
        svcs = self.get_services(svc_role=ServiceRole.SGE)
        for service in svcs:
            service.clean()

    def get_idle_instances(self):
        """
        Get a list of instances that are currently not executing any job manager
        jobs. Return a list of ``Instance`` objects.
        """
        # log.debug("Looking for idle instances")
        idle_instances = []  # List of Instance objects corresponding to idle instances
        for job_manager_svc in self.service_registry.active(
                service_role=ServiceRole.JOB_MANAGER):
            idle_nodes = job_manager_svc.idle_nodes()
            # Note that master is not part of worker_instances and will thus not
            # get included in the idle_instances list, which is the intended
            # behavior (because idle instances may get terminated and we don't
            # want the master to get terminated).
            for w in self.worker_instances:
                if w.alias in idle_nodes or w.local_hostname in idle_nodes:
                    idle_instances.append(w)
        # log.debug("Idle instaces: %s" % idle_instances)
        return idle_instances

    def remove_instances(self, num_nodes, force=False):
        """
        Remove a number (``num_nodes``) of worker instances from the cluster, first
        deciding which instance(s) to terminate and then removing them from SGE and
        terminating. An instance is deemed removable if it is not currently running
        any jobs.

        Note that if the number of removable instances is smaller than the
        number of instances requested to remove, the smaller number of instances
        is removed. This can be overridden by setting ``force`` to ``True``. In that
        case, removable instances are removed first, then additional instances are
        chosen at random and removed.
        """
        num_terminated = 0
        # First look for idle instances that can be removed
        idle_instances = self.get_idle_instances()
        if len(idle_instances) > 0:
            log.debug("Found %s idle instances; trying to remove %s." %
                      (len(idle_instances), num_nodes))
            for i in range(0, num_nodes):
                for inst in idle_instances:
                    if num_terminated < num_nodes:
                        self.remove_instance(inst.id)
                        num_terminated += 1
        else:
            log.info("No idle instances found")
        log.debug("Num to terminate: %s, num terminated: %s; force set to '%s'"
                  % (num_nodes, num_terminated, force))
        # If force is set, terminate requested number of instances regardless
        # whether they are idle
        if force is True and num_terminated < num_nodes:
            force_kill_instances = num_nodes - num_terminated
            log.info("Forcefully terminating %s instances." % force_kill_instances)
            for i in range(force_kill_instances):
                for inst in self.worker_instances:
                    if not inst.is_spot() or inst.spot_was_filled():
                        self.remove_instance(inst.id)
                        num_terminated += 1
        if num_terminated > 0:
            log.info("Initiated requested termination of instances. Terminating "
                     "'%s' instances." % num_terminated)
        else:
            log.info("Did not terminate any instances.")

    def remove_instance(self, instance_id=''):
        """
        Remove an instance with ID ``instance_id`` from the cluster. This means
        that the instance is first removed from the job manager as a worker and
        then it is terminated via the cloud middleware API.
        """
        if not instance_id:
            log.warning("Tried to remove an instance but did not receive instance ID")
            return False
        log.debug("Specific termination of instance '%s' requested." % instance_id)
        for inst in self.worker_instances:
            if inst.id == instance_id:
                inst.worker_status = 'Stopping'
                log.debug("Set instance {0} state to {1}".format(inst.get_desc(),
                          inst.worker_status))
                for job_manager_svc in self.service_registry.active(
                        service_role=ServiceRole.JOB_MANAGER):
                    job_manager_svc.remove_node(inst)
                # Remove the given instance from /etc/hosts files
                misc.remove_from_etc_hosts(inst.private_ip)
                self.sync_etc_hosts()
                # Terminate the instance
                inst.terminate()
                log.info("Initiated requested termination of instance. "
                         "Terminating '%s'." % instance_id)

    def reboot_instance(self, instance_id='', count_reboot=True):
        """
        Using cloud middleware API, reboot instance with ID ``instance_id``.
        ``count_reboot`` indicates whether this count should be counted toward
        the instance ``self.config.instance_reboot_attempts`` (see `Instance`
        `reboot` method).
        """
        if not instance_id:
            log.warning("Tried to reboot an instance but did not receive instance ID")
            return False
        log.info("Specific reboot of instance '%s' requested." % instance_id)
        for inst in self.worker_instances:
            if inst.id == instance_id:
                inst.reboot(count_reboot=count_reboot)
                log.info("Initiated requested reboot of instance. Rebooting '%s'."
                         % instance_id)

    def add_instances(self, num_nodes, instance_type='', spot_price=None):
        log.debug("Adding {0}{1} {2} instance(s)".format(num_nodes,
                  ' spot' if spot_price else '', instance_type))
        # Remove master from execution queue automatically
        if self.master_exec_host:
            self.toggle_master_as_exec_host(force_removal=True)
        self.app.cloud_interface.run_instances(num=num_nodes,
                                               instance_type=instance_type,
                                               spot_price=spot_price)

    def add_live_instance(self, instance_id):
        """
        Add an existing instance to the list of worker instances tracked by the
        master; get a handle to the instance object in the process.
        """
        try:
            log.debug("Adding live instance '%s'" % instance_id)
            reservation = self.app.cloud_interface.get_all_instances(instance_id)
            if reservation and len(reservation[0].instances) == 1:
                instance = reservation[0].instances[0]
                if instance.state != 'terminated' and instance.state != 'shutting-down':
                    i = Instance(self.app, inst=instance, m_state=instance.state)
                    self.app.cloud_interface.add_tag(instance, 'clusterName',
                                                     self.app.config['cluster_name'])
                    # Default to 'worker' role tag
                    self.app.cloud_interface.add_tag(instance, 'role', 'worker')
                    self.app.cloud_interface.add_tag(instance, 'Name', "Worker: {0}"
                                                     .format(self.app.config['cluster_name']))
                    self.worker_instances.append(i)
                    # Make sure info like ip-address and hostname are updated
                    i.send_alive_request()
                    log.debug('Added instance {0}....'.format(instance_id))
                else:
                    log.debug("Live instance '%s' is at the end of its life "
                              "(state: %s); not adding the instance." %
                              (instance_id, instance.state))
                return True
        except EC2ResponseError, e:
            log.debug("Problem adding a live instance (tried ID: %s): %s" %
                      (instance_id, e))
        except Exception, e:
            log.error("Exception adding a live instance (tried ID: %s): %s" %
                      (instance_id, e))
        return False

    @TestFlag({})
    def initialize_cluster_with_custom_settings(self, startup_opt, galaxy_data_option="custom-size",
                                                pss=None, shared_bucket=None):
        """
        Call this method if the current cluster has not yet been initialized to
        initialize it. This method should be called only once.

        For the ``startup_opt``, choose from ``Galaxy``, ``Data``,
        ``Test``, or ``Shared_cluster``. ``Galaxy`` and ``Data`` type also require
        an integer value for the ``pss`` argument, which will set the initial size
        of the persistent storage associated with this cluster. If ``Shared_cluster``
        ``startup_opt`` is selected, a share string for ``shared_bucket`` argument
        must be provided, which will then be used to derive this cluster from
        the shared one.
        """
        if self.app.manager.initial_cluster_type is None:
            if startup_opt == "Test":
                self.app.manager.init_cluster(startup_opt, storage_type='transient')
                return None
            if startup_opt == "Galaxy" or startup_opt == "Data":
                # Initialize form on the main UI contains two fields named ``pss``,
                # which arrive as a list so pull out the actual storage size value
                if galaxy_data_option == "transient":
                    storage_type = "transient"
                    pss = 0
                elif galaxy_data_option == "custom-size":
                    storage_type = "volume"
                    if isinstance(pss, list):
                        ss = None
                        for x in pss:
                            if x:
                                ss = x
                        pss = ss
                else:
                    storage_type = "volume"
                    pss = str(self.app.manager.get_default_data_size())
                if storage_type == "transient" or (pss and pss.isdigit()):
                    pss_int = int(pss)
                    self.app.manager.init_cluster(startup_opt, pss_int, storage_type=storage_type)
                    return None
                else:
                    msg = "Wrong or no value provided for the persistent "\
                        "storage size: '{0}'".format(pss)
            elif startup_opt == "Shared_cluster":
                if shared_bucket:
                    # TODO: Check the format of the share string
                    self.app.manager.init_shared_cluster(shared_bucket.strip())
                    return None
                else:
                    msg = "For a shared cluster, you must provide shared bucket "\
                        "name; cluster configuration not set."
        else:
            msg = "Cluster already set to type '%s'" % self.app.manager.initial_cluster_type
        log.warning(msg)
        return msg

    def init_cluster_from_user_data(self):
        cluster_type = self.app.config.get("initial_cluster_type", None)
        if cluster_type:
            self.app.manager.initialize_cluster_with_custom_settings(
                cluster_type,
                galaxy_data_option=self.app.config.get("galaxy_data_option", "transient"),
                pss=self.app.config.get("pss", None),
                shared_bucket=self.app.config.get("shared_bucket", None))

    @TestFlag(None)
    def init_cluster(self, cluster_type, pss=0, storage_type='volume'):
        """
        Initialize the type for this cluster and start appropriate services,
        storing the cluster configuration into the cluster's bucket.

        This method applies only to a new cluster.

        :type cluster_type: string
        :param cluster_type: Type of cluster being setup. Currently, accepting
                             values ``Galaxy``, ``Data``, or ``SGE``

        :type pss: int
        :param pss: Persistent Storage Size associated with data volumes being
                    created for the cluster
        """
        def _add_data_fs(fs_name=None):
            """
            A local convenience method used to add a new data file system
            """
            if self.get_services(svc_role=ServiceRole.GALAXY_DATA):
                log.debug("Tried to add data file system, but GALAXY_DATA service "
                          "already exists.")
                return
            if not fs_name:
                fs_name = ServiceRole.to_string(ServiceRole.GALAXY_DATA)
            log.debug("Creating a new data filesystem: '%s'" % fs_name)
            fs = Filesystem(self.app, fs_name, svc_roles=[ServiceRole.GALAXY_DATA])
            fs.add_volume(size=pss)
            self.activate_master_service(fs)

        self.cluster_status = cluster_status.STARTING
        self.initial_cluster_type = cluster_type
        self.cluster_storage_type = storage_type
        msg = ("Initializing '{0}' cluster type with storage type '{1}'. "
               "Please wait...".format(cluster_type, storage_type))
        log.info(msg)
        self.app.msgs.info(msg)
        if cluster_type == 'Galaxy':
            # Turn those data sources into file systems
            if self.app.config.filesystem_templates:
                attached_volumes = self.get_attached_volumes()
                for fs_template in [s for s in self.app.config.filesystem_templates if 'name' in s]:
                    if 'roles' in fs_template:
                        fs = Filesystem(self.app, fs_template['name'],
                                        svc_roles=ServiceRole.from_string_array(fs_template['roles']))
                        # Check if an already attached volume maps to the current filesystem
                        att_vol = self.get_vol_if_fs(attached_volumes, fs_template['name'])
                        if att_vol:
                            log.debug("{0} file system has volume(s) already attached".format(
                                fs_template['name']))
                            fs.add_volume(vol_id=att_vol.id,
                                          size=att_vol.size, from_snapshot_id=att_vol.snapshot_id)
                        elif 'snap_id' in fs_template:
                            log.debug("There are no volumes already attached for file system {0}"
                                      .format(fs_template['name']))
                            size = 0
                            if ServiceRole.GALAXY_DATA in ServiceRole.from_string_array(fs_template['roles']):
                                size = pss
                            fs.add_volume(size=size, from_snapshot_id=fs_template['snap_id'])
                        elif 'type' in fs_template:
                            if 'archive' == fs_template['type'] and 'archive_url' in fs_template:
                                log.debug("Creating an archive-based ({0}) file system named '{1}'"
                                          .format(fs_template.get('archive_url'), fs_template['name']))
                                if storage_type == 'volume':
                                    if 'size' in fs_template:
                                        size = fs_template.get('size', 10)  # Default to 10GB
                                        if ServiceRole.GALAXY_DATA in ServiceRole.from_string_array(
                                           fs_template['roles']):
                                            if pss > size:
                                                size = pss
                                        from_archive = {'url': fs_template['archive_url'],
                                                        'md5_sum': fs_template.get('archive_md5', None)}
                                        fs.add_volume(size=size, from_archive=from_archive)
                                elif storage_type == 'transient':
                                    from_archive = {'url': fs_template['archive_url'],
                                                    'md5_sum': fs_template.get('archive_md5', None)}
                                    fs.add_transient_storage(from_archive=from_archive)
                                else:
                                    log.error("Unknown storage type {0} for archive extraction."
                                              .format(storage_type))
                            elif 'gluster' == fs_template['type'] and 'server' in fs_template:
                                log.debug("Creating a glusterfs-based filesystem named {0}"
                                          .format(fs_template['name']))
                                fs.add_glusterfs(fs_template['server'],
                                                 mount_options=fs_template.get('mount_options', None))
                            elif 'nfs' == fs_template['type'] and 'server' in fs_template:
                                log.debug("Creating an NFS-based filesystem named {0}"
                                          .format(fs_template['name']))
                                fs.add_nfs(fs_template['server'], None, None,
                                           mount_options=fs_template.get('mount_options', None))
                            elif 's3fs' == (fs_template['type'] and 'bucket_name' in fs_template and
                                            'bucket_a_key' in fs_template and 'bucket_s_key' in fs_template):
                                log.debug("Creating a bucket-based filesystem named {0}"
                                          .format(fs_template['name']))
                                fs.add_bucket(fs_template['bucket_name'], fs_template['bucket_a_key'],
                                              fs_template['bucket_s_key'])
                            else:
                                log.error("Format error in snaps.yaml file. Unrecognised or "
                                          "improperly configured type '{0}' for fs named: {1}"
                                          .format(fs_template['type]'], fs_template['name']))
                        self.activate_master_service(fs)
            # Add a file system for user's data
            if self.app.use_volumes:
                _add_data_fs()
            # Add PostgreSQL service
            self.activate_master_service(self.service_registry.get('Postgres'))
            # Add ProFTPd service
            self.activate_master_service(self.service_registry.get('ProFTPd'))
            # Add Galaxy service
            self.activate_master_service(self.service_registry.get('Galaxy'))
            # Add Galaxy Reports service
            self.activate_master_service(self.service_registry.get('GalaxyReports'))
            # Add Galaxy NodeJSProxy service
            self.activate_master_service(self.service_registry.get('NodeJSProxy'))
        elif cluster_type == 'Data':
            # Add a file system for user's data if one doesn't already exist
            _add_data_fs(fs_name='galaxy')
        elif cluster_type == 'Test':
            # Job manager service is automatically added at cluster start (see
            # ``start`` method)
            pass
            # self.activate_master_service(self.service_registry.get('Pulsar'))
            # self.activate_master_service(self.service_registry.get('ClouderaManager'))
        else:
            log.error("Tried to initialize a cluster but received an unknown type: '%s'" % cluster_type)

    @TestFlag(True)
    @synchronized(s3_rlock)
    def init_shared_cluster(self, share_string):
        """
        Initialize a new (i.e., derived) cluster from a shared one, whose details
        need to be provided in the ``share_string`` (e.g.,
        ``cm-808d863548acae7c2328c39a90f52e29/shared/2012-09-17--19-47``)

        This method can only be called at a new cluster start.
        """
        self.cluster_status = cluster_status.STARTING
        log.debug("Initializing a shared cluster from '%s'" % share_string)
        s3_conn = self.app.cloud_interface.get_s3_connection()
        ec2_conn = self.app.cloud_interface.get_ec2_connection()
        try:
            share_string = share_string.strip('/')
            bucket_name = share_string.split('/')[0]
            cluster_config_prefix = os.path.join(
                share_string.split('/')[1], share_string.split('/')[2])
        except Exception, e:
            log.error("Error while parsing provided shared cluster's bucket '%s': %s" % (
                share_string, e))
            return False
        # Check that the shared cluster's bucket exists
        if not misc.bucket_exists(s3_conn, bucket_name):
            log.error("Shared cluster's bucket '%s' does not exist or is not "
                      "accessible!" % bucket_name)
            return False
        # Create the new cluster's bucket
        if not misc.bucket_exists(s3_conn, self.app.config['bucket_cluster']):
            misc.create_bucket(s3_conn, self.app.config['bucket_cluster'])
        # Copy contents of the shared cluster's bucket to the current cluster's
        # bucket
        fl = "shared_instance_file_list.txt"
        if misc.get_file_from_bucket(s3_conn, bucket_name,
                                     os.path.join(cluster_config_prefix, fl),
                                     fl, validate=False):
            key_list = misc.load_yaml_file(fl)
            for key in key_list:
                misc.copy_file_in_bucket(
                    s3_conn, bucket_name, self.app.config['bucket_cluster'],
                    key, key.split('/')[-1], preserve_acl=False, validate=False)
        else:
            log.error("Problem copying shared cluster configuration files. Cannot continue with "
                      "the shared cluster initialization.")
            return False
        # Create a volume from shared cluster's data snap and set current
        # cluster's data volume
        shared_cluster_pd_file = 'shared_p_d.yaml'
        if misc.get_file_from_bucket(
            s3_conn, self.app.config['bucket_cluster'], 'persistent_data.yaml',
                shared_cluster_pd_file):
            scpd = misc.load_yaml_file(shared_cluster_pd_file)
            self.initial_cluster_type = scpd.get('cluster_type', None)
            log.debug("Initializing %s cluster type from shared cluster" % self.initial_cluster_type)
            if 'shared_data_snaps' in scpd:
                shared_data_vol_snaps = scpd['shared_data_snaps']
                try:
                    # TODO: If support for multiple volumes comprising a file system becomes available,
                    # this code will need to adjusted to accommodate that. Currently, the assumption is
                    # that only 1 snap ID will be provided as the data file
                    # system.
                    snap = ec2_conn.get_all_snapshots(shared_data_vol_snaps)[0]
                    # Create a volume here because we'll be dealing with a volume-based file system
                    # and for that we need a volume ID
                    data_vol = ec2_conn.create_volume(
                        snap.volume_size, self.app.cloud_interface.get_zone(),
                        snapshot=snap)
                    # Old style for persistent data - delete if the other method works as expected
                    # scpd['data_filesystems'] = {'galaxyData': [{'vol_id': data_vol.id, 'size': data_vol.size}]}
                    # Compose a persistent_data compatible entry for the shared data volume so that
                    # the appropriate file system can be created as part of ``add_preconfigured_services``
                    # TODO: make it more general vs. galaxy specific
                    data_fs_yaml = {'ids': [data_vol.id],
                                    'kind': 'volume',
                                    'mount_point': '/mnt/galaxy',
                                    'name': 'galaxy',
                                    'roles': ['galaxyTools', 'galaxyData']}
                    scpd['filesystems'].append(data_fs_yaml)
                    log.info("Created a data volume '%s' of size %sGB from shared cluster's snapshot '%s'"
                             % (data_vol.id, data_vol.size, snap.id))
                    # Don't make the new cluster shared by default
                    del scpd['shared_data_snaps']
                    # Update new cluster's persistent_data.yaml
                    cc_file_name = 'cm_cluster_config.yaml'
                    log.debug("Dumping scpd to file {0} (which will become persistent_data.yaml): {1}"
                              .format(cc_file_name, scpd))
                    misc.dump_yaml_to_file(scpd, cc_file_name)
                    misc.save_file_to_bucket(
                        s3_conn, self.app.config[
                            'bucket_cluster'], 'persistent_data.yaml',
                        cc_file_name)
                except EC2ResponseError, e:
                    log.error("EC2 error creating volume from shared cluster's snapshot '%s': %s"
                              % (shared_data_vol_snaps, e))
                    return False
                except Exception, e:
                    log.error("Error creating volume from shared cluster's snapshot '%s': %s"
                              % (shared_data_vol_snaps, e))
                    return False
            else:
                log.error("Loaded configuration from the shared cluster does not have a reference "
                          "to a shared data snapshot. Cannot continue.")
                return False
        # TODO: Reboot the instance so CloudMan source downloaded from the shared
        # instance is used
        # log.info("Rebooting the cluster so shared instance source can be reloaded.")
        # self.reboot(soft=True)
        # Reload user data and start the cluster as normally would
        self.app.config.user_data = self.app.cloud_interface.get_user_data(force=True)
        if misc.get_file_from_bucket(s3_conn, self.app.config['bucket_cluster'], 'persistent_data.yaml', 'pd.yaml'):
            pd = misc.load_yaml_file('pd.yaml')
            self.app.config.user_data = misc.merge_yaml_objects(self.app.config.user_data, pd)
        reload(paths)  # Must reload because paths.py might have changes in it
        self.add_preconfigured_services()
        return True

    @TestFlag({})
    @synchronized(s3_rlock)
    def share_a_cluster(self, user_ids=None, canonical_ids=None):
        """
        Setup the environment to make the current cluster shared (via a shared
        volume snapshot).
        This entails stopping all services to enable creation of a snapshot of
        the data volume, allowing others to create a volume from the created
        snapshot as well giving read permissions to cluster's bucket. If user_ids
        are not provided, the bucket and the snapshot are made public.

        :type user_ids: list
        :param user_ids: The numeric Amazon IDs of users (with no dashes) to
                         give read permissions to the bucket and snapshot

        :type canonical_ids: list
        :param canonical_ids: A list of Amazon Canonical IDs (in the same linear
                              order as the ``user_ids``) that will be used to
                              enable sharing of individual objects in the
                              cluster's bucket.
        """
        # TODO: rewrite this to use > 3 character variable names.
        # TODO: recover services if the process fails midway
        log.info("Setting up the cluster for sharing")
        self.cluster_manipulation_in_progress = True
        self._stop_app_level_services()

        # Initiate snapshot of the galaxyData file system
        snap_ids = []
        svcs = self.get_services(svc_type=ServiceType.FILE_SYSTEM)
        for svc in svcs:
            if ServiceRole.GALAXY_DATA in svc.svc_roles:
                snap_ids = svc.create_snapshot(snap_description="CloudMan share-a-cluster %s; %s"
                                               % (self.app.config['cluster_name'],
                                                  self.app.config['bucket_cluster']))
        # Create a new folder-like structure inside cluster's bucket and copy
        # the cluster configuration files
        s3_conn = self.app.cloud_interface.get_s3_connection()
        # All of the shared cluster's config files will be stored with the
        # specified prefix
        shared_names_root = "shared/%s" % Time.now().strftime("%Y-%m-%d--%H-%M")
        # Create current cluster config and save it to cluster's shared location,
        # including the freshly generated snap IDs
        conf_file_name = 'cm_shared_cluster_conf.yaml'
        addl_data = {'shared_data_snaps': snap_ids}
        self.console_monitor.create_cluster_config_file(
            conf_file_name, addl_data=addl_data)
        # Remove references to cluster's own data; this is shared via the snapshots above
        # TODO: Add an option for a user to include any self-added file systems
        # as well
        sud = misc.load_yaml_file(conf_file_name)
        fsl = sud.get('filesystems', [])
        sfsl = []  # Shared file systems list
        for fs in fsl:
            roles = ServiceRole.from_string_array(fs['roles'])
            # Including GALAXY_TOOLS role here breaks w/ new combined galaxyData/galaxyTools volume.  We should
            # probably change this to actually inspect and share base snapshots if applicable (like galaxyIndices) but
            # never volumes.
            # if ServiceRole.GALAXY_TOOLS in roles or ServiceRole.GALAXY_INDICES in roles:
            if ServiceRole.GALAXY_INDICES in roles:
                sfsl.append(fs)
        sud['filesystems'] = sfsl
        misc.dump_yaml_to_file(sud, conf_file_name)
        misc.save_file_to_bucket(s3_conn, self.app.config['bucket_cluster'],
                                 os.path.join(shared_names_root, 'persistent_data.yaml'), conf_file_name)
        # Keep track of which keys were copied into the shared folder
        copied_key_names = [os.path.join(shared_names_root,
                                         'persistent_data.yaml')]
        # Save the remaining cluster configuration files
        try:
            # Get a list of all files stored in cluster's bucket excluding
            # any keys that include '/' (i.e., are folders) or the previously
            # copied 'persistent_data.yaml'. This way, if the number of config
            # files changes in the future, this will still work
            b = s3_conn.lookup(self.app.config['bucket_cluster'])
            keys = b.list(delimiter='/')
            conf_files = []
            for key in keys:
                if '/' not in key.name and 'persistent_data.yaml' not in key.name:
                    conf_files.append(key.name)
        except S3ResponseError, e:
            log.error("Error collecting cluster configuration files form bucket '%s': %s"
                      % (self.app.config['bucket_cluster'], e))
            return False
        # Copy current cluster's configuration files into the shared folder
        for conf_file in conf_files:
            if 'clusterName' not in conf_file:  # Skip original cluster name file
                misc.copy_file_in_bucket(s3_conn,
                                         self.app.config['bucket_cluster'],
                                         self.app.config['bucket_cluster'],
                                         conf_file, os.path.join(
                                             shared_names_root, conf_file),
                                         preserve_acl=False)
                copied_key_names.append(
                    os.path.join(shared_names_root, conf_file))
        # Save the list of files contained in the shared bucket so derivative
        # instances can know what to get with minimim permissions
        fl = "shared_instance_file_list.txt"
        misc.dump_yaml_to_file(copied_key_names, fl)
        misc.save_file_to_bucket(s3_conn, self.app.config['bucket_cluster'], os.path.join(shared_names_root, fl), fl)
        copied_key_names.append(os.path.join(shared_names_root, fl))  # Add it to the list so it's permissions get set
        # Adjust permissions on the new keys and the created snapshots
        ec2_conn = self.app.cloud_interface.get_ec2_connection()
        for snap_id in snap_ids:
            try:
                if user_ids:
                    log.debug(
                        "Adding createVolumePermission for snap '%s' for users '%s'" % (snap_id, user_ids))
                    ec2_conn.modify_snapshot_attribute(
                        snap_id, attribute='createVolumePermission',
                        operation='add', user_ids=user_ids)
                else:
                    ec2_conn.modify_snapshot_attribute(
                        snap_id, attribute='createVolumePermission',
                        operation='add', groups=['all'])
            except EC2ResponseError, e:
                log.error(
                    "Error modifying snapshot '%s' attribute: %s" % (snap_id, e))
        err = False
        if canonical_ids:
            # In order to list the keys associated with a shared instance, a user
            # must be given READ permissions on the cluster's bucket as a whole.
            # This allows a given user to list the contents of a bucket but not
            # access any of the keys other than the ones granted the permission
            # next (i.e., keys required to bootstrap the shared instance)
            # Grant READ permissions for the keys required to bootstrap the
            # shared instance
            for k_name in copied_key_names:
                if not misc.add_key_user_grant(s3_conn, self.app.config['bucket_cluster'],
                                               k_name, 'READ', canonical_ids):
                    log.error("Error adding READ permission for key '%s'" % k_name)
                    err = True
        else:  # If no canonical_ids are provided, means to set the permissions to public-read
            # See above, but in order to access keys, the bucket root must be given read permissions
            # FIXME: this method sets the bucket's grant to public-read and
            # removes any individual user's grants - something share-a-cluster
            # depends on down the line if the publicly shared instance is deleted
            # misc.make_bucket_public(s3_conn, self.app.config['bucket_cluster'])
            for k_name in copied_key_names:
                if not misc.make_key_public(s3_conn, self.app.config['bucket_cluster'], k_name):
                    log.error("Error making key '%s' public" % k_name)
                    err = True
        if err:
            # TODO: Handle this with more user input?
            log.error("Error modifying permissions for keys in bucket '%s'" %
                      self.app.config['bucket_cluster'])

        self._start_app_level_services()
        self.cluster_manipulation_in_progress = False
        return True

    @TestFlag([{"bucket": "cm-7834hdoeiuwha/TESTshare/2011-08-14--03-02/", "snap":
                'snap-743ddw12', "visibility": 'Shared'},
               {"bucket": "cm-7834hdoeiuwha/TESTshare/2011-08-19--10-49/", "snap":
                'snap-gf69348h', "visibility": 'Public'}])
    @synchronized(s3_rlock)
    def get_shared_instances(self):
        """
        Get a list of point-in-time shared instances of this cluster.
        Returns a list such instances. Each element of the returned list is a
        dictionary with ``bucket``, ``snap``, and ``visibility`` keys.
        """
        lst = []
        try:
            s3_conn = self.app.cloud_interface.get_s3_connection()
            b = misc.get_bucket(s3_conn, self.app.config['bucket_cluster'])
            if b:
                # Get a list of shared 'folders' containing clusters'
                # configuration
                folder_list = b.list(prefix='shared/', delimiter='/')
                for folder in folder_list:
                    # Get snapshot assoc. with the current shared cluster
                    tmp_pd = 'tmp_pd.yaml'
                    if misc.get_file_from_bucket(
                        s3_conn, self.app.config['bucket_cluster'],
                            os.path.join(folder.name, 'persistent_data.yaml'), tmp_pd):
                        tmp_ud = misc.load_yaml_file(tmp_pd)
                        # Currently, only a single volume snapshot can be associated
                        # a shared instance so pull it out of the list
                        if 'shared_data_snaps' in tmp_ud and len(tmp_ud['shared_data_snaps']) == 1:
                            snap_id = tmp_ud['shared_data_snaps'][0]
                        else:
                            snap_id = "Missing-ERROR"
                        try:
                            os.remove(tmp_pd)
                        except OSError:
                            pass  # Best effort temp file cleanup
                    else:
                        snap_id = "Missing-ERROR"
                    # Get permission on the persistent_data file and assume
                    # the entire cluster shares those permissions
                    k = b.get_key(
                        os.path.join(folder.name, 'persistent_data.yaml'))
                    if k is not None:
                        acl = k.get_acl()
                        if 'AllUsers' in str(acl):
                            visibility = 'Public'
                        else:
                            visibility = 'Shared'
                        lst.append(
                            {"bucket": os.path.join(self.app.config['bucket_cluster'],
                                                    folder.name), "snap": snap_id, "visibility": visibility})
        except S3ResponseError, e:
            log.error(
                "Problem retrieving references to shared instances: %s" % e)
        return lst

    @TestFlag(True)
    @synchronized(s3_rlock)
    def delete_shared_instance(self, shared_instance_folder, snap_id):
        """
        Deletes all files under shared_instance_folder (i.e., all keys with
        ``shared_instance_folder`` prefix) and ``snap_id``, thus deleting the
        shared instance of the given cluster.

        :type shared_instance_folder: str
        :param shared_instance_folder: Prefix for the shared cluster instance
            configuration (e.g., ``shared/2011-02-24--20-52/``)

        :type snap_id: str
        :param snap_id: Snapshot ID to be deleted (e.g., ``snap-04c01768``)
        """
        log.debug("Calling delete shared instance for folder '%s' and snap '%s'"
                  % (shared_instance_folder, snap_id))
        ok = True  # Mark if encountered error but try to delete as much as possible
        try:
            s3_conn = self.app.cloud_interface.get_s3_connection()
            # Remove keys and folder associated with the given shared instance
            b = misc.get_bucket(s3_conn, self.app.config['bucket_cluster'])
            key_list = b.list(prefix=shared_instance_folder)
            for key in key_list:
                log.debug("As part of shared cluster instance deletion, deleting "
                          "key '%s' from bucket '%s'" % (key.name, self.app.config['bucket_cluster']))
                key.delete()
        except S3ResponseError, e:
            log.error("Problem deleting keys in '%s': %s" % (
                shared_instance_folder, e))
            ok = False
        # Delete the data snapshot associated with the shared instance being
        # deleted
        try:
            ec2_conn = self.app.cloud_interface.get_ec2_connection()
            ec2_conn.delete_snapshot(snap_id)
            log.debug("As part of shared cluster instance deletion, deleted "
                      "snapshot '%s'" % snap_id)
        except EC2ResponseError, e:
            log.error("As part of shared cluster instance deletion, problem "
                      "deleting snapshot '%s': %s" % (snap_id, e))
            ok = False
        return ok

    @TestFlag(['snap-snapFS'])
    def snapshot_file_system(self, file_system_name):
        """
        Create a snapshot of the volume(s) used for the `file_system_name`.
        Note that this method applies only to volume-backed file systems.

        The method will automatically stop any application-level services,
        create a snapshot of the volume(s) and, after the snapshot(s) have
        been created, start the application-level services. These are the steps:
            1. Suspend all application-level services
            2. Unmount and detach the volume associated with the file system
            3. Create a snapshot of the volume
            4. Re-mount the file system
            5. Unsuspend services
        """
        log.info("Initiating file system '%s' snapshot." % file_system_name)
        self.cluster_manipulation_in_progress = True
        self._stop_app_level_services()
        snap_ids = []
        fs_service = self.service_registry.get(file_system_name)
        if fs_service:
            # Create a snapshot of the given volume/file system
            snap_desc = ("Created by CloudMan ({0}; {1}) from file system '{2}'"
                         .format(self.app.config['cluster_name'],
                                 self.app.config['bucket_cluster'], file_system_name))
            snap_ids = fs_service.create_snapshot(snap_description=snap_desc)
            # Start things back up
            self._start_app_level_services()
            self.cluster_manipulation_in_progress = False
            log.info("File system {0} snapshot complete; snapshot(s): {1}"
                     .format(file_system_name, snap_ids))
        else:
            log.error("Did not find file system with name {0}; snapshot(s) not "
                      "created.".format(file_system_name))
        return snap_ids

    @TestFlag(['snap-updateFS'])
    def update_file_system(self, file_system_name):
        """ This method is used to update the underlying EBS volume/snapshot
        that is used to hold the provided file system. This is useful when
        changes have been made to the underlying file system and those changes
        wish to be preserved beyond the runtime of the current instance. After
        calling this method, terminating and starting the cluster instance over
        will preserve any changes made to the file system (provided the snapshot
        created via this method has not been deleted).
        The method performs the following steps:
        1. Suspend all application-level services
        2. Unmount and detach the volume associated with the file system
        3. Create a snapshot of the volume
        4. Delete references to the original file system's EBS volume
        5. Add a new reference to the created snapshot, which gets picked up
           by the monitor and a new volume is created and file system mounted
        6. Unsuspend services
        """
        log.info("Initiating file system '%s' update." % file_system_name)
        self.cluster_manipulation_in_progress = True
        self._stop_app_level_services()

        # Initiate snapshot of the specified file system
        snap_ids = []
        svcs = self.get_services(svc_type=ServiceType.FILE_SYSTEM)
        found_fs_name = False  # Flag to ensure provided fs name was actually found
        for svc in svcs:
            if svc.name == file_system_name:
                found_fs_name = True
                # Create a snapshot of the given volume/file system
                snap_ids = svc.create_snapshot(
                    snap_description="File system '%s' from CloudMan instance '%s'; bucket: %s"
                    % (file_system_name, self.app.config['cluster_name'],
                       self.app.config['bucket_cluster']))
                # Remove the old volume by removing the entire service
                if len(snap_ids) > 0:
                    log.debug("Removing file system '%s' service as part of the file system update"
                              % file_system_name)
                    svc.remove()
                    log.debug("Creating file system '%s' from snaps '%s'" % (file_system_name, snap_ids))
                    fs = Filesystem(self.app, file_system_name, svc.svc_roles)
                    for snap_id in snap_ids:
                        fs.add_volume(from_snapshot_id=snap_id)
                    self.activate_master_service(fs)
                    # Monitor will pick up the new service and start it up but
                    # need to wait until that happens before can add rest of
                    # the services
                    while fs.state != service_states.RUNNING:
                        log.debug("Service '%s' not quite ready: '%s'" % (
                            fs.get_full_name(), fs.state))
                        time.sleep(6)
        if found_fs_name:
            self._start_app_level_services()
            self.cluster_manipulation_in_progress = False
            log.info("File system '%s' update complete" % file_system_name)
        else:
            log.error("Did not find file system with name '%s'; update not performed." %
                      file_system_name)
        return snap_ids

    def add_fs_bucket(self, bucket_name, fs_name=None, fs_roles=[ServiceRole.GENERIC_FS],
                      bucket_a_key=None, bucket_s_key=None, persistent=False):
        """
        Add a new file system service for a bucket-based file system.
        """
        log.info("Adding a {4} file system {3} from bucket {0} (w/ creds {1}:{2})"
                 .format(bucket_name, bucket_a_key, bucket_s_key, fs_name, persistent))
        fs = Filesystem(self.app, fs_name or bucket_name,
                        persistent=persistent, svc_roles=fs_roles)
        fs.add_bucket(bucket_name, bucket_a_key, bucket_s_key)
        self.activate_master_service(fs)
        # Inform all workers to add the same FS (the file system will be the same
        # and sharing it over NFS does not seems to work)
        for w_inst in self.worker_instances:
            w_inst.send_add_s3fs(bucket_name, fs_roles)
        log.debug("Master done adding FS from bucket {0}".format(bucket_name))

    @TestFlag(None)
    def add_fs_volume(self, fs_name, fs_kind, vol_id=None, snap_id=None, vol_size=0,
                      fs_roles=[ServiceRole.GENERIC_FS], persistent=False, dot=False):
        """
        Add a new file system based on an existing volume, a snapshot, or a new
        volume. Provide ``fs_kind`` to distinguish between these (accepted values
        are: ``volume``, ``snapshot``, or ``new_volume``). Depending on which
        kind is provided, must provide ``vol_id``, ``snap_id``, or ``vol_size``,
        respectively - but not all!
        """
        if fs_name:
            log.info("Adding a {0}-based file system '{1}'".format(fs_kind, fs_name))
            fs = Filesystem(self.app, fs_name, persistent=persistent, svc_roles=fs_roles)
            fs.add_volume(vol_id=vol_id, size=vol_size, from_snapshot_id=snap_id, dot=dot)
            self.activate_master_service(fs)
            log.debug("Master done adding {0}-based FS {1}".format(fs_kind, fs_name))
        else:
            log.error("Wanted to add a volume-based file system but no file "
                      "system name provided; skipping.")

    @TestFlag(None)
    def add_fs_gluster(self, gluster_server, fs_name,
                       fs_roles=[ServiceRole.GENERIC_FS], persistent=False):
        """
        Add a new file system service for a Gluster-based file system.
        """
        if fs_name:
            log.info("Adding a Gluster-based file system {0} from Gluster server {1}"
                     .format(fs_name, gluster_server))
            fs = Filesystem(self.app, fs_name, persistent=persistent, svc_roles=fs_roles)
            fs.add_glusterfs(gluster_server)
            self.activate_master_service(fs)
            # Inform all workers to add the same FS (the file system will be the same
            # and sharing it over NFS does not seems to work)
            for w_inst in self.worker_instances:
                # w_inst.send_add_nfs_fs(nfs_server, fs_name, fs_roles, username, pwd)
                w_inst.send_mount_points()
            log.debug("Master done adding FS from Gluster server {0}".format(gluster_server))
        else:
            log.error("Wanted to add a volume-based file system but no file "
                      "system name provided; skipping.")

    @TestFlag(None)
    def add_fs_nfs(self, nfs_server, fs_name, username=None, pwd=None,
                   fs_roles=[ServiceRole.GENERIC_FS], persistent=False):
        """
        Add a new file system service for a NFS-based file system. Optionally,
        provide password-based credentials (``username`` and ``pwd``) for
        accessing the NFS server.
        """
        if fs_name:
            log.info("Adding a NFS-based file system {0} from NFS server {1}"
                     .format(fs_name, nfs_server))
            fs = Filesystem(self.app, fs_name, persistent=persistent, svc_roles=fs_roles)
            fs.add_nfs(nfs_server, username, pwd)
            self.activate_master_service(fs)
            # Inform all workers to add the same FS (the file system will be the same
            # and sharing it over NFS does not seems to work)
            for w_inst in self.worker_instances:
                w_inst.send_mount_points()
            log.debug("Master done adding FS from NFS server {0}".format(nfs_server))
        else:
            log.error("Wanted to add a volume-based file system but no file "
                      "system name provided; skipping.")

    def stop_worker_instances(self):
        """
        Initiate termination of all worker instances.
        """
        log.info("Stopping all '%s' worker instance(s)" % len(self.worker_instances))
        self.remove_instances(len(self.worker_instances), force=True)

    @TestFlag({})  # {'default_CM_rev': '64', 'user_CM_rev':'60'} # For testing
    @synchronized(s3_rlock)
    def check_for_new_version_of_CM(self):
        """
        Check revision metadata for CloudMan (CM) in user's bucket and the
        default CM bucket.

        :rtype: dict
        :return: A dictionary with 'default_CM_rev' and 'user_CM_rev' keys where
                 each key maps to an string representation of an int that
                 corresponds to the version of CloudMan in the default repository
                 vs. the currently running user's version. If CloudMan is unable
                 to determine the versions, an empty dict is returned.
        """
        log.debug("Checking for new version of CloudMan")
        s3_conn = self.app.cloud_interface.get_s3_connection()
        user_CM_rev = misc.get_file_metadata(
            s3_conn, self.app.config['bucket_cluster'], self.app.config.cloudman_source_file_name, 'revision')
        default_CM_rev = misc.get_file_metadata(
            s3_conn, self.app.config['bucket_default'], self.app.config.cloudman_source_file_name, 'revision')
        log.debug("Revision number for user's CloudMan: '%s'; revision number for default CloudMan: '%s'" %
                  (user_CM_rev, default_CM_rev))
        if user_CM_rev and default_CM_rev:
            try:
                if int(default_CM_rev) > int(user_CM_rev):
                    return {'default_CM_rev': default_CM_rev, 'user_CM_rev': user_CM_rev}
            except Exception:
                pass
        return {}

    @TestFlag(None)
    @synchronized(s3_rlock)
    def update_users_CM(self):
        """
        If the revision number of CloudMan (CM) source file (as stored in file's metadata)
        in user's bucket is less than that of default CM, upload the new version of CM to
        user's bucket. Note that the update will take effect only after the next cluster reboot.

        :rtype: bool
        :return: If update was successful, return True.
                 Else, return False
        """
        if self.check_for_new_version_of_CM():
            log.info("Updating CloudMan application source file in the cluster's bucket '%s'. "
                     "It will be automatically available the next time this cluster is instantiated."
                     % self.app.config['bucket_cluster'])
            s3_conn = self.app.cloud_interface.get_s3_connection()
            # Make a copy of the old/original CM source and boot script in the cluster's bucket
            # called 'copy_name' and 'copy_boot_name', respectively
            copy_name = "%s_%s" % (
                self.app.config.cloudman_source_file_name, dt.date.today())
            copy_boot_name = "%s_%s" % (
                self.app.config['boot_script_name'], dt.date.today())
            if misc.copy_file_in_bucket(s3_conn, self.app.config['bucket_cluster'],
                                        self.app.config['bucket_cluster'], self.app.config.cloudman_source_file_name, copy_name) and \
                misc.copy_file_in_bucket(
                    s3_conn, self.app.config['bucket_cluster'],
                    self.app.config['bucket_cluster'], self.app.config['boot_script_name'], copy_boot_name):
                # Now copy CloudMan source from the default bucket to cluster's bucket as
                # self.app.config.cloudman_source_file_name and cm_boot.py as
                # 'boot_script_name'
                if misc.copy_file_in_bucket(
                    s3_conn, self.app.config['bucket_default'],
                    self.app.config[
                        'bucket_cluster'], self.app.config.cloudman_source_file_name,
                    self.app.config.cloudman_source_file_name) and misc.copy_file_in_bucket(s3_conn,
                                                                                            self.app.config[
                        'bucket_default'], self.app.config['bucket_cluster'],
                        'cm_boot.py', self.app.config['boot_script_name']):
                    return True
        return False

    def expand_user_data_volume(self, new_vol_size, fs_name, snap_description=None,
                                delete_snap=False):
        """
        Mark the file system ``fs_name`` for size expansion. For full details on how
        this works, take a look at the file system expansion method for the
        respective file system type.
        If the underlying file system supports/requires creation of a point-in-time
        snapshot, setting ``delete_snap`` to ``False`` will retain the snapshot
        that will be creted during the expansion process under the given cloud account.
        If the snapshot is to be kept, a brief ``snap_description`` can be provided.
        """
        # Match fs_name with a service or if it's null or empty, default to
        # GALAXY_DATA role
        if fs_name:
            svcs = self.app.manager.get_services(svc_name=fs_name)
            if svcs:
                svc = svcs[0]
            else:
                log.error("Could not initiate expansion of {0} file system because "
                          "the file system was not found?".format(fs_name))
                return
        else:
            svc = self.app.manager.get_services(
                svc_role=ServiceRole.GALAXY_DATA)[0]

        log.debug("Marking '%s' for expansion to %sGB with snap description '%s'"
                  % (svc.get_full_name(), new_vol_size, snap_description))
        svc.state = service_states.CONFIGURING
        svc.grow = {
            'new_size': new_vol_size, 'snap_description': snap_description,
            'delete_snap': delete_snap}

    @TestFlag('TESTFLAG_ROOTPUBLICKEY')
    def get_root_public_key(self):
        """
        Generate or retrieve a public ssh key for the user running CloudMan and
        return it as a string. The key file is stored in ``id_rsa.pub``.
        Also, the private portion of the key is copied to ``/root/.ssh/id_rsa``
        to enable passwordless login by job manager jobs.
        """
        if self.root_pub_key is None:
            if not os.path.exists('id_rsa'):
                log.debug("Generating root user's public key...")
                ret_code = subprocess.call('ssh-keygen -t rsa -N "" -f id_rsa', shell=True)
                if ret_code == 0:
                    log.debug("Successfully generated root user's public key.")
                    f = open('id_rsa.pub')
                    self.root_pub_key = f.readline()
                    f.close()
                    # Must copy private key at least to /root/.ssh for
                    # passwordless login to work
                    shutil.copy2('id_rsa', '/root/.ssh/id_rsa')
                    log.debug(
                        "Successfully retrieved root user's public key from file.")
                else:
                    log.error("Encountered a problem while creating root user's "
                              "public key, process returned error code '%s'." % ret_code)
            else:  # This is master restart, so
                f = open('id_rsa.pub')
                self.root_pub_key = f.readline()
                f.close()
                if not os.path.exists('/root/.ssh/id_rsa'):
                    # Must copy private key at least to /root/.ssh for passwordless login to work
                    shutil.copy2('id_rsa', '/root/.ssh/id_rsa')
                log.info("Successfully retrieved root user's public key from file.")
        return self.root_pub_key

    @TestFlag(None)
    def save_host_cert(self, host_cert):
        """
        Save host certificate ``host_cert`` to ``/root/.ssh/knowns_hosts``
        """
        log.debug("Saving host certificate '%s'" % host_cert)
        log.debug("Saving worker host certificate.")
        f = open("/root/.ssh/known_hosts", 'a')
        f.write(host_cert)
        f.close()
        return True

    def get_num_available_workers(self):
        """
        Return the number of available worker nodes. A worker node is assumed
        available if it is in state ``READY``.
        """
        # log.debug("Gathering number of available workers" )
        num_available_nodes = 0
        for inst in self.worker_instances:
            if inst.worker_status == "Ready":
                num_available_nodes += 1
        return num_available_nodes

    # ==========================================================================
    # ============================ UTILITY METHODS =============================
    # ========================================================================
    def sync_etc_hosts(self):
        """
        Instruct all workers to sync their ``/etc/hosts`` file with master's.

        Copy the master's `/etc/hosts` into an NFS shared folder and send a
        message to the workers to inform them of the change.
        """
        log.debug("Instructing all workers to sync /etc/hosts w/ master")
        try:
            shutil.copy("/etc/hosts", paths.P_ETC_TRANSIENT_PATH)
            for wrk in self.worker_instances:
                wrk.send_sync_etc_host(paths.P_ETC_TRANSIENT_PATH)
        except IOError, e:
            log.error("Trouble copying /etc/hosts to shared NFS {0}: {1}"
                      .format(paths.P_ETC_TRANSIENT_PATH, e))

    def update_condor_host(self, new_worker_ip):
        """
        Add the new pool to the condor big pool
        """
        svc_name = ServiceRole.to_string(ServiceRole.HTCONDOR)
        if self.service_registry.is_active(svc_name):
            log.debug("Updating HTCondor host through master")
            svc = self.service_registry.get(svc_name)
            svc.modify_htcondor("ALLOW_WRITE", new_worker_ip)

    @TestFlag({'id': 'localtest', 'ld': "0.00 0.02 0.39",
               'time_in_state': 4321,
               'instance_type': 'tester', 'public_ip': "127.0.0.1"})
    def get_status_dict(self):
        """
        Return a status dictionary for the current instance.

        The dictionary includes the following keys: ``id`` of the instance;
        ``ld`` as a load of the instance over the past 1, 5, and 15 minutes
        (e.g., ``0.00 0.02 0.39``); ``time_in_state`` as the length of time
        since instance state was last changed; ``instance_type`` as the type
        of the instance provisioned by the cloud; and ``public_ip`` with the
        public IP address of the instance.
        """
        public_ip = self.app.cloud_interface.get_public_ip()
        num_cpus = int(commands.getoutput("cat /proc/cpuinfo | grep processor | wc -l"))
        # Returns system load in format "0.00 0.02 0.39" for the past 1, 5, and 15 minutes, respectively
        load = (commands.getoutput("cat /proc/loadavg | cut -d' ' -f1-3")).strip()
        if load != 0:
            lds = load.split(' ')
            if len(lds) == 3:
                load = "%s %s %s" % (float(lds[0]) / int(num_cpus), float(
                    lds[1]) / int(num_cpus), float(lds[2]) / int(num_cpus))
            else:
                # Debug only, this should never happen.  If the interface is
                # able to display this, there is load.
                load = "0 0 0"
        return {'id': self.app.cloud_interface.get_instance_id(), 'ld': load,
                'time_in_state': misc.format_seconds(Time.now() - self.startup_time),
                'instance_type': self.app.cloud_interface.get_type(), 'public_ip': public_ip}


class ConsoleMonitor(object):
    def __init__(self, app):
        self.app = app
        self.last_state_change_time = None
        self.conn = comm.CMMasterComm()
        if not self.app.TESTFLAG:
            self.conn.setup()
        self.sleeper = misc.Sleeper()
        self.running = True
        # Keep some local stats to be able to adjust system updates
        self.last_update_time = Time.now()
        self.last_system_change_time = Time.now()
        self.update_frequency = 10  # Frequency (in seconds) between system updates
        self.num_workers = -1
        # Start the monitor thread
        self.monitor_thread = threading.Thread(target=self.__monitor)

    def start(self):
        """
        Start the monitor thread, which monitors and manages all the services
        visible to CloudMan.
        """
        self.last_state_change_time = Time.now()
        # Assign tags for the master instance
        try:
            i_id = self.app.cloud_interface.get_instance_id()
            ir = self.app.cloud_interface.get_all_instances(i_id)
            self.app.cloud_interface.add_tag(
                ir[0].instances[0], 'clusterName', self.app.config['cluster_name'])
            self.app.cloud_interface.add_tag(
                ir[0].instances[0], 'role', self.app.config['role'])
            self.app.cloud_interface.add_tag(ir[0].instances[0], 'Name',
                                             "{0}: {1}".format(self.app.config['role'],
                                                               self.app.config['cluster_name']))
        except Exception, e:
            log.debug("Error setting tags on the master instance: %s" % e)
        self.app.manager.service_registry.load_services()
        log.debug("Loaded services: {0}".format(self.app.manager.service_registry.services))
        self.monitor_thread.start()

    def shutdown(self):
        """
        Attempts to gracefully shut down the monitor thread, in turn stopping
        system updates.
        """
        log.info("Monitor received stop signal")
        try:
            log.info("Sending stop signal to the Monitor thread")
            if self.conn:
                self.conn.shutdown()
            self.running = False
            self.sleeper.wake()
            log.info("ConsoleMonitor thread stopped")
        except:
            pass

    def _update_frequency(self):
        """ Update the frequency value at which system updates are performed by the monitor.
        """
        # Check if a worker was added/removed since the last update
        if self.num_workers != len(self.app.manager.worker_instances):
            self.last_system_change_time = Time.now()
            self.num_workers = len(self.app.manager.worker_instances)
        # Update frequency: as more time passes since a change in the system,
        # progressivley back off on frequency of system updates
        if (Time.now() - self.last_system_change_time).seconds > 600:
            self.update_frequency = 60  # If no system changes for 10 mins, run update every minute
        elif (Time.now() - self.last_system_change_time).seconds > 300:
            self.update_frequency = 30  # If no system changes for 5 mins, run update every 30 secs
        else:
            self.update_frequency = 10  # If last system change within past 5 mins, run update every 10 secs

    def expand_user_data_volume(self):
        # TODO: recover services if process fails midway
        log.info("Initiating user data volume resizing")
        self.app.manager._stop_app_level_services()

        # Grow galaxyData filesystem
        svcs = self.app.manager.get_services(svc_type=ServiceType.FILE_SYSTEM)
        for svc in svcs:
            if ServiceRole.GALAXY_DATA in svc.svc_roles:
                log.debug("Expanding '%s'" % svc.get_full_name())
                svc.expand()

        self.app.manager._start_app_level_services()
        return True

    def create_cluster_config_file(self, file_name='persistent_data-current.yaml', addl_data=None):
        """
        Capture the current cluster configuration in a file (i.e., ``persistent_data.yaml``
        in cluster's bucket). The generated file is stored in CloudMan's running
        directory as ``file_name``. If provided, ``addl_data`` is included in
        the created configuration file.
        """
        try:
            cc = {}  # cluster configuration
            svcs = []  # list of services
            fss = []  # list of filesystems
            if addl_data:
                cc = addl_data
            # Save cloud tags, in case the cloud doesn't support them natively
            cc['tags'] = self.app.cloud_interface.tags
            for srvc in self.app.manager.service_registry.active():
                if srvc.svc_type == ServiceType.FILE_SYSTEM:
                    if srvc.persistent:
                        fs = {}
                        fs['name'] = srvc.name
                        fs['roles'] = ServiceRole.to_string_array(srvc.svc_roles)
                        fs['mount_point'] = srvc.mount_point
                        fs['kind'] = srvc.kind
                        if srvc.kind == 'bucket':
                            fs['ids'] = [b.bucket_name for b in srvc.buckets]
                            fs['access_key'] = b.a_key
                            fs['secret_key'] = b.s_key
                        elif srvc.kind == 'volume':
                            fs['ids'] = [v.volume_id for v in srvc.volumes]
                        elif srvc.kind == 'snapshot':
                            fs['ids'] = [
                                v.from_snapshot_id for v in srvc.volumes]
                        elif srvc.kind == 'nfs':
                            fs['nfs_server'] = srvc.nfs_fs.device
                            fs['mount_options'] = srvc.nfs_fs.mount_options
                        elif srvc.kind == 'gluster':
                            fs['gluster_server'] = srvc.gluster_fs.device
                            fs['mount_options'] = srvc.gluster_fs.mount_options
                        elif srvc.kind == 'transient':
                            pass
                        else:
                            log.error("For filesystem {0}, unknown kind: {1}"
                                      .format(srvc.name, srvc.kind))
                        fss.append(fs)
                else:
                    s = {}
                    s['name'] = srvc.name
                    s['roles'] = ServiceRole.to_string_array(srvc.svc_roles)
                    if ServiceRole.GALAXY in srvc.svc_roles:
                        s['home'] = self.app.path_resolver.galaxy_home
                    if ServiceRole.AUTOSCALE in srvc.svc_roles:
                        # We do not persist Autoscale service
                        pass
                    else:
                        svcs.append(s)
            cc['filesystems'] = fss
            cc['services'] = svcs
            cc['cluster_type'] = self.app.manager.initial_cluster_type
            cc['cluster_name'] = self.app.config['cluster_name']
            cc['placement'] = self.app.cloud_interface.get_zone()
            cc['machine_image_id'] = self.app.cloud_interface.get_ami()
            cc['persistent_data_version'] = self.app.PERSISTENT_DATA_VERSION
            # If 'deployment_version' is not in UD, don't store it in the config
            if 'deployment_version' in self.app.config.user_data:
                cc['deployment_version'] = self.app.config.user_data['deployment_version']
            misc.dump_yaml_to_file(cc, file_name)
            # Reload the user data object in case anything has changed
            self.app.config.user_data = misc.merge_yaml_objects(cc, self.app.config.user_data)
        except Exception, e:
            log.error("Problem creating cluster configuration file: '%s'" % e)
        return file_name

    @cluster_ready
    @synchronized(s3_rlock)
    def store_cluster_config(self):
        """
        Create a cluster configuration file and store it into cluster's bucket under name
        ``persistent_data.yaml``. The cluster configuration is considered the set of currently
        seen services in the master.

        In addition, store the local Galaxy configuration files to the cluster's
        bucket (do so only if they are not already there).
        """
        if self.app.manager.initial_cluster_type == 'Test':
            log.debug("This is cluster type '{0}'; we do not create a cluster "
                      "bucket or store cluster configuration for this type."
                      .format(self.app.manager.initial_cluster_type))
            return
        log.debug("Storing cluster configuration to cluster's bucket")
        s3_conn = self.app.cloud_interface.get_s3_connection()
        if not s3_conn:
            # s3_conn will be None is use_object_store is False, in this case just skip this
            # function.
            return
        if not misc.bucket_exists(s3_conn, self.app.config['bucket_cluster']):
            misc.create_bucket(s3_conn, self.app.config['bucket_cluster'])
        # Save/update the current Galaxy cluster configuration to cluster's
        # bucket
        cc_file_name = self.create_cluster_config_file()
        misc.save_file_to_bucket(s3_conn, self.app.config['bucket_cluster'],
                                 'persistent_data.yaml', cc_file_name)
        # Ensure Galaxy config files are stored in the cluster's bucket,
        # but only after Galaxy has been configured and is running (this ensures
        # that the configuration files get loaded from proper S3 bucket rather
        # than potentially being overwritten by files that might exist on the
        # snap)
        try:
            galaxy_svc = self.app.manager.service_registry.get_active('Galaxy')
            if galaxy_svc and galaxy_svc.running():
                for f_name in ['universe_wsgi.ini',
                               'tool_conf.xml',
                               'tool_data_table_conf.xml',
                               'shed_tool_conf.xml',
                               'datatypes_conf.xml']:
                    if (os.path.exists(os.path.join(self.app.path_resolver.galaxy_config_dir, f_name))) or \
                       (misc.file_in_bucket_older_than_local(
                            s3_conn, self.app.config['bucket_cluster'], '%s.cloud'
                            % f_name, os.path.join(self.app.path_resolver.galaxy_home, f_name))):
                        log.debug("Saving current Galaxy configuration file '%s' "
                                  "to cluster bucket '%s' as '%s.cloud'"
                                  % (f_name, self.app.config['bucket_cluster'], f_name))
                        misc.save_file_to_bucket(
                            s3_conn, self.app.config[
                                'bucket_cluster'], '%s.cloud' % f_name,
                            os.path.join(self.app.path_resolver.galaxy_home, f_name))
        except:
            pass
        log.debug("Saving current instance boot script (%s) to cluster bucket "
                  "'%s' as '%s'" % (os.path.join(self.app.config['boot_script_path'],
                                    self.app.config['boot_script_name']),
                                    self.app.config['bucket_cluster'],
                                    self.app.config['boot_script_name']))
        misc.save_file_to_bucket(s3_conn, self.app.config['bucket_cluster'],
                                 self.app.config['boot_script_name'],
                                 os.path.join(self.app.config['boot_script_path'],
                                 self.app.config['boot_script_name']))
        log.debug("Saving CloudMan source (%s) to cluster bucket '%s' as '%s'" % (
            os.path.join(self.app.config['cloudman_home'], self.app.config.cloudman_source_file_name),
            self.app.config['bucket_cluster'], self.app.config.cloudman_source_file_name))
        misc.save_file_to_bucket(
            s3_conn, self.app.config['bucket_cluster'], self.app.config.cloudman_source_file_name,
            os.path.join(self.app.config['cloudman_home'], self.app.config.cloudman_source_file_name))
        try:
            # Currently, metadata only works on ec2 so set it only there
            if self.app.cloud_type == 'ec2':
                with open(os.path.join(self.app.config['cloudman_home'], 'cm_revision.txt'), 'r') as rev_file:
                    rev = rev_file.read()
                misc.set_file_metadata(s3_conn, self.app.config[
                    'bucket_cluster'], self.app.config.cloudman_source_file_name, 'revision', rev)
        except Exception, e:
            log.debug("Error setting revision metadata on newly copied cm.tar.gz in bucket %s: %s"
                      % (self.app.config['bucket_cluster'], e))
        # Create an empty file whose name is the name of this cluster (useful
        # as a reference)
        cn_file = os.path.join(self.app.config['cloudman_home'],
                               "%s.clusterName" % self.app.config['cluster_name'])
        with open(cn_file, 'w'):
            pass
        if os.path.exists(cn_file):
            log.debug("Saving '%s' file to cluster bucket '%s' as '%s.clusterName'" % (
                cn_file, self.app.config['bucket_cluster'], self.app.config['cluster_name']))
            misc.save_file_to_bucket(s3_conn, self.app.config['bucket_cluster'],
                                     "%s.clusterName" % self.app.config['cluster_name'], cn_file)

    def _start_services(self):
        config_changed = False  # Flag to indicate if cluster conf was changed
        # Check and add any new services
        for service in self.app.manager.service_registry.active():
            if service.state == service_states.UNSTARTED or \
               service.state == service_states.SHUT_DOWN and \
               service.state != service_states.STARTING:
                log.debug("Monitor adding service '%s'" % service.get_full_name())
                self.last_system_change_time = Time.now()
                if service.add():
                    log.debug("Monitor done adding service {0} (setting config_changed)"
                              .format(service.get_full_name()))
                    config_changed = True
            # log.debug("Monitor DIDN'T add service {0}? Service state: {1}"\
            # .format(service.get_full_name(), service.state))
            # Store cluster conf after all services have been added.
            # NOTE: this flag relies on the assumption service additions are
            # sequential (i.e., monitor waits for the service add call to complete).
            # If any of the services are to be added via separate threads, a
            # system-wide flag should probably be maintained for that particular
            # service that would indicate the configuration of the service is
            # complete. This could probably be done by monitoring
            # the service state flag that is already maintained?
        svcs = self.app.manager.get_services(svc_type=ServiceType.FILE_SYSTEM)
        for svc in svcs:
            if ServiceRole.GALAXY_DATA in svc.svc_roles and svc.grow is not None:
                self.last_system_change_time = Time.now()
                self.expand_user_data_volume()
        return config_changed

    def _stop_services(self):
        """
        Initiate stopping of any services that have been marked as not `active`
        yet are not already UNSTARTED, COMPLETED, or SHUT_DOWN.
        """
        config_changed = False  # Flag to indicate if cluster conf was changed
        for service in self.app.manager.service_registry.itervalues():
            if not service.activated and service.state not in [
               service_states.UNSTARTED, service_states.COMPLETED,
               service_states.SHUT_DOWN]:
                log.debug("Monitor stopping service '%s'" % service.get_full_name())
                self.last_system_change_time = Time.now()
                service.remove()
                config_changed = True
        return config_changed

    def __check_amqp_messages(self):
        # Check for any new AMQP messages
        m = self.conn.recv()
        while m is not None:
            def do_match():
                match = False
                for inst in self.app.manager.worker_instances:
                    if str(inst.id) == str(m.properties['reply_to']):
                        match = True
                        inst.handle_message(m.body)
                return match

            if not do_match():
                log.debug("No instance (%s) match found for message %s; will add instance now!"
                          % (m.properties['reply_to'], m.body))
                if self.app.manager.add_live_instance(m.properties['reply_to']):
                    do_match()
                else:
                    log.warning("Potential error, got message from instance '%s' "
                                "but not aware of this instance. Ignoring the instance."
                                % m.properties['reply_to'])
            m = self.conn.recv()

    def __check_if_cluster_ready(self):
        """
        Check if all active cluster services are running and set cluster state
        to READY.
        """
        cluster_ready_flag = True
        # Check if an activated service is still not RUNNING
        for s in self.app.manager.service_registry.active():
            if not (s.state == service_states.RUNNING or
                    s.state == service_states.COMPLETED):
                cluster_ready_flag = False
                break
        if self.app.manager.cluster_status != cluster_status.READY and \
           self.app.manager.cluster_status != cluster_status.SHUTTING_DOWN and \
           self.app.manager.cluster_status != cluster_status.TERMINATED and \
           cluster_ready_flag:
            self.app.manager.cluster_status = cluster_status.READY
            self.store_cluster_config()  # Always save config on cluster_ready
            msg = "All cluster services started; the cluster is ready for use."
            log.info(msg)
            self.app.msgs.info(msg)

    def __monitor(self):
        log.debug("Starting __monitor thread")
        if not self.app.manager.manager_started:
            if not self.app.manager.start():
                log.critical("\n\n***** Manager failed to start *****\n")
                return False
        log.debug("Monitor started; manager started")
        while self.running:
            self.sleeper.sleep(4)
            self.__check_amqp_messages()
            if self.app.manager.cluster_status == cluster_status.TERMINATED:
                self.running = False
                return
            # In case queue connection was not established, try again (this will happen if
            # RabbitMQ does not start in time for CloudMan)
            if not self.conn.is_connected():
                log.debug(
                    "Trying to setup AMQP connection; conn = '%s'" % self.conn)
                self.conn.setup()
                continue
            # Do a periodic system state update (eg, services, workers)
            self._update_frequency()
            if (Time.now() - self.last_update_time).seconds > self.update_frequency:
                self.last_update_time = Time.now()
                self.app.manager.check_disk()
                for service in self.app.manager.service_registry.active():
                    service.status()
                # Indicate migration is in progress
                migration_service = self.app.manager.get_services(svc_role=ServiceRole.MIGRATION)
                if migration_service:
                    migration_service = migration_service[0]
                    msg = "Migration service in progress; please wait."
                    if migration_service.state == service_states.RUNNING:
                        if not self.app.msgs.message_exists(msg):
                            self.app.msgs.critical(msg)
                    elif migration_service.state == service_states.COMPLETED:
                        self.app.msgs.remove_message(msg)
                # Log current services' states (in condensed format)
                svcs_state = "S&S: "
                for s in self.app.manager.service_registry.itervalues():
                    svcs_state += "%s..%s; " % (s.get_full_name(), 'OK' if s.state == 'Running' else s.state)
                log.debug(svcs_state)
                # Check the status of worker instances
                for w_instance in self.app.manager.worker_instances:
                    if w_instance.is_spot():
                        w_instance.update_spot()
                        if not w_instance.spot_was_filled():
                            # Wait until the Spot request has been filled to start
                            # treating the instance as a regular Instance
                            continue
                    # Send current mount points to ensure master and workers FSs are in sync
                    if w_instance.worker_status == "Ready":
                        w_instance.send_mount_points()
                    # As long we we're hearing from an instance, assume all OK.
                    if (Time.now() - w_instance.last_comm).seconds < 22:
                        # log.debug("Instance {0} OK (heard from it {1} secs ago)".format(
                        #     w_instance.get_desc(),
                        #     (Time.now() - w_instance.last_comm).seconds))
                        continue
                    # Explicitly check the state of a quiet instance (but only
                    # periodically)
                    elif (Time.now() - w_instance.last_state_update).seconds > 30:
                        log.debug("Have not heard from or checked on instance {0} "
                                  "for a while; checking now.".format(w_instance.get_desc()))
                        w_instance.maintain()
                    else:
                        log.debug("Instance {0} has been quiet for a while (last check "
                                  "{1} secs ago); will wait a bit longer before a check..."
                                  .format(w_instance.get_desc(), (Time.now() - w_instance.last_state_update).seconds))
            # Store cluster configuraiton if the configuration has changed
            config_changed = self._start_services()
            config_changed = config_changed or self._stop_services()
            self.__check_if_cluster_ready()
            # Opennebula has no object storage, so this is not working (yet)
            if config_changed and self.app.cloud_type != 'opennebula':
                self.store_cluster_config()<|MERGE_RESOLUTION|>--- conflicted
+++ resolved
@@ -778,13 +778,8 @@
             return remote_url
 
         repo = None
-<<<<<<< HEAD
-        try:
-            repo_path = self.app.path_resolver.galaxy_home
-=======
         repo_path = self.app.path_resolver.galaxy_home
         try:
->>>>>>> fdf6240a
             if os.path.exists(repo_path):
                 repo = Repo(repo_path)
             if repo and not repo.bare:
@@ -795,14 +790,8 @@
                 repo_url = _get_remote_url(repo)
                 return {'hexsha': hexsha, 'authored_date': authored_date,
                         'active_branch': active_branch, 'repo_url': repo_url}
-<<<<<<< HEAD
-        except Exception as e:
-            log.debug("Could not get galaxy revision! Exception: {0}".format(e))
-            return {}
-=======
         except InvalidGitRepositoryError:
             log.debug("No git repository at {0}?".format(repo_path))
->>>>>>> fdf6240a
         return {}
 
     def get_galaxy_admins(self):
@@ -1371,6 +1360,7 @@
                                 fs_template['name']))
                             fs.add_volume(vol_id=att_vol.id,
                                           size=att_vol.size, from_snapshot_id=att_vol.snapshot_id)
+                            # snap_size = att_vol.size
                         elif 'snap_id' in fs_template:
                             log.debug("There are no volumes already attached for file system {0}"
                                       .format(fs_template['name']))
@@ -1378,6 +1368,7 @@
                             if ServiceRole.GALAXY_DATA in ServiceRole.from_string_array(fs_template['roles']):
                                 size = pss
                             fs.add_volume(size=size, from_snapshot_id=fs_template['snap_id'])
+                            # snap_size = snap.get('size', 0)
                         elif 'type' in fs_template:
                             if 'archive' == fs_template['type'] and 'archive_url' in fs_template:
                                 log.debug("Creating an archive-based ({0}) file system named '{1}'"
