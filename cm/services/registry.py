"""A Registry of CloudMan services"""
import os
import glob
import importlib
import pyclbr

import logging
log = logging.getLogger('cloudman')


class ServiceRegistry(object):

    def __init__(self, app):
        self.app = app
        self.services = {}
        self.directories = ['cm/services']

    def __repr__(self):
        return "ServiceRegistry"

    def __iter__(self):
        return iter(self.services)

    def iteritems(self):
        return iter(self.services.iteritems())

    def itervalues(self):
        return iter(self.services.itervalues())

    def get(self, service_name):
        """
        A getter method for retrieving a service object based on the
        `service_name`. If a service with the given name is not found,
        return `None`.
        """
        return self.services.get(service_name, None)

    def get_active(self, service_name):
        """
        Given a `service_name`, check of the given service exists in the
        registry and if it is active. If so, return a handle to the service
        object. Otherwise, return `None`.
        """
        if self.get(service_name) and self.is_active(service_name):
            return self.get(service_name)
        return None

<<<<<<< HEAD
=======
    def all_active(self, names=False):
        """
        Return a list of currently active service objects or service names, if
        `names` is set.
        """
        if names:
            return [service.name for service in self.active()]
        return [service for service in self.active()]

>>>>>>> d4644e0e
    def active(self, service_type=None, service_role=None):
        """
        An iterator of currently `active` service objects, possibly filtered based on
        provided arguments. Note that either of the arguments can be provided
        but not both (if both are provided, `service_role` takes precedence).

        :type   service_type: cm.services.ServiceType
        :param  service_type: If provided, filter only services of the specified
                              type.

        :type   service_role: cm.services.ServiceRole
        :param  service_role: If provided, filter only services having the
                              specified role.
        """
        active = []
        for service in self.itervalues():
            if service.activated:
                if service_role and service_role in service.svc_roles:
                    active.append(service)
                elif service_type and service_type == service.svc_type:
                    active.append(service)
                elif not service_role and not service_type:
                    active.append(service)
        # log.debug("Active services (filtered by type: {0}; role: {1}): {2}"
        #           .format(service_type, service_role, active))
        return iter(active)

    def is_active(self, service_name):
        """
        Indicate if the service with `service_name` is active.
        """
        service = self.services.get(service_name, None)
        if service and self.services[service_name].activated:
            return True
        return False

    def remove(self, service_name):
        """
        Remove the service object for the service with `service_name` from
        the registry.
        """
        if self.get(service_name):
            log.debug("Removing service {0} from the registry".format(service_name))
            del self.services[service_name]

    def register(self, service_object):
        """
        Explicitly register (ie. add) a `service_object` with the registry.
        The `service_object` needs to be an instantiated instance of the
        service object.
        """
        try:
            service_name = service_object.name
            log.debug("Registering service {0} with the registry".format(
                      service_name))
            if service_name not in self.services:
                self.services[service_name] = service_object
                return True
            else:
                log.warning("Service {0} already exists in the registry."
                            .format(service_name))
        except Exception, e:
            log.error("Service object {0} does not have name attribute: {1}"
                      .format(service_object, e))
        return False

    def load_service(self, service_path):
        """
        Load the service class pointed to by `service_path` and return an
        object of the service.
        """
        log.debug("Loading service class in module '{0}'".format(service_path))
        module_name = os.path.splitext(os.path.basename(service_path))[0]
        module_dir = os.path.dirname(service_path)
        module = (os.path.splitext(service_path)[0]).replace('/', '.')
        # Figure out the class name for the service
        module_classes = pyclbr.readmodule(module_name, [module_dir])
        # log.debug("Module {0} classes: {1}".format(module_name, module_classes))
        service_class_name = None
        for c in module_classes.iterkeys():
            if c.lower() == ('{0}service'.format(module_name)).lower():
                service_class_name = c
                break
        # log.debug('service_class_name: %s' % service_class_name)
        # Import the service module and instantiate the service class
        service = None
        if service_class_name:
            log.debug("Importing service name {0} as module {1}".format(
                      service_class_name, module))
            service_module = importlib.import_module(module)
            service = getattr(service_module, service_class_name)(self.app)
        else:
            log.warning("Could not extract service class name from module at {0}"
                        .format(service_path))
        # log.debug("Loaded service {0}".format(service))
        return service

    def load_services(self):
        """
        Load all service classes found in `cm/services/` into the service
        registry. Return a dictionary of loaded services. Each element of the
        dictionary contains the service name as the key and the service object
        as the value.

        :rtype: dictionary
        :returns: loaded services
        """
        log.debug("Initiating loading of services")
        for service_path in self.find_services():
            try:
                service = self.load_service(service_path)
                if service and service.name not in self.services:
                    self.services[service.name] = (service)
                    log.debug("Loaded service {0}".format(service.name))
                elif service and service.name in self.services:
                    # Reload instead of skip?
                    log.warning('Service with name {0} already exists. Skipping.'
                        .format(service.name))
                else:
                    log.warning('Could not load service at {0}'.format(service_path))
            except Exception, e:
                log.warning('Exception loading service at {0}'.format(e))
        return self.services

    def find_services(self):
        """
        Return the directory paths of service classes within `self.directories`.
        Paths are considered a service path if they pass `self.is_service`.

        :rtype: string generator
        :returns: paths of valid services
        """
        for directory in self.directories:
            # log.debug("1 Looking in dir {0}".format(directory))
            for dl in os.walk(directory):  # dl = directory listing
                # log.debug(" 2 Walking dir {0}".format(dl))
                for sp in glob.glob(os.path.join(dl[0], '*.py')):  # sp = service path
                    # log.debug("   3 Found py file {0}".format(sp))
                    if self.is_service(sp):
                        yield sp

    def is_service(self, service_path):
        """
        Determines whether the given filesystem path contains a service class.

        :type   service_path: string
        :param  service_path: relative filesystem path to the potential service

        :rtype: bool
        :returns: `True` if the path contains a service; `False` otherwise
        """
        service_name = os.path.splitext(os.path.basename(service_path))[0]
        # Look for a definition of the service class that matches the service
        # file name
        if "class {0}service".format(service_name) in open(service_path).read().lower():
            # log.debug("    4 {0} is in fact a service impl".format(service_path))
            return True
        # log.debug("    5 {0} is not a service impl".format(service_path))
        return False<|MERGE_RESOLUTION|>--- conflicted
+++ resolved
@@ -45,8 +45,6 @@
             return self.get(service_name)
         return None
 
-<<<<<<< HEAD
-=======
     def all_active(self, names=False):
         """
         Return a list of currently active service objects or service names, if
@@ -56,7 +54,6 @@
             return [service.name for service in self.active()]
         return [service for service in self.active()]
 
->>>>>>> d4644e0e
     def active(self, service_type=None, service_role=None):
         """
         An iterator of currently `active` service objects, possibly filtered based on
