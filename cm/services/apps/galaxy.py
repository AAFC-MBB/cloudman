--- conflicted
+++ resolved
@@ -308,95 +308,4 @@
         populate_admin_users(self.option_manager)
 
     def add_galaxy_admin_users(self, admins_list=[]):
-<<<<<<< HEAD
-        populate_admin_users(self.option_manager, admins_list)
-
-    def configure_nginx(self, setup_ssl=False):
-        """
-        Generate `nginx.conf` from a template and reload nginx process so config
-        options take effect.
-        """
-        if self.app.path_resolver.nginx_executable:
-            log.debug("Updating nginx config at {0}".format(
-                      self.app.path_resolver.nginx_conf_file))
-            galaxy_server = "server 127.0.0.1:8080;"
-            if self._multiple_processes():
-                web_thread_count = int(self.app.ud.get("web_thread_count", 3))
-                galaxy_server = ''
-                if web_thread_count > 9:
-                    log.warning("Current code supports max 9 web threads. "
-                        "Setting the web thread count to 9.")
-                    web_thread_count = 9
-                for i in range(web_thread_count):
-                    galaxy_server += "server 127.0.0.1:808%s;" % i
-            # Customize the appropriate nginx template
-            if (setup_ssl and self.app.path_resolver.nginx_executable and "1.4"
-               in commands.getoutput("{0} -v".format(self.app.path_resolver.nginx_executable))):
-                # Generate a self-signed certificate
-                log.info("Generating self-signed certificate for SSL encryption")
-                cert_home = "/root/.ssh/"
-                certfile = os.path.join(cert_home, "instance_selfsigned_cert.pem")
-                keyfile = os.path.join(cert_home, "instance_selfsigned_key.pem")
-                misc.run("yes '' | openssl req -x509 -nodes -days 3650 -newkey "
-                    "rsa:1024 -keyout " + keyfile + " -out " + certfile)
-                misc.run("chmod 440 " + keyfile)
-                server_block_head = conf_manager.load_conf_template(conf_manager.NGINX_SERVER_BLOCK_HEAD_SSL).safe_substitute()
-                log.debug("Using nginx v1.4+ template w/ SSL")
-                self.ssl_is_on = True
-                nginx_tmplt = conf_manager.NGINX_14_CONF_TEMPLATE
-            elif (self.app.path_resolver.nginx_executable and "1.4" in commands.getoutput(
-                  "{0} -v".format(self.app.path_resolver.nginx_executable))):
-                server_block_head = conf_manager.load_conf_template(conf_manager.NGINX_SERVER_BLOCK_HEAD).safe_substitute()
-                log.debug("Using nginx v1.4+ template")
-                nginx_tmplt = conf_manager.NGINX_14_CONF_TEMPLATE
-                self.ssl_is_on = False
-            else:
-                server_block_head = ""
-                nginx_tmplt = conf_manager.NGINX_CONF_TEMPLATE
-                self.ssl_is_on = False
-            pulsar_block = ""
-            if self.app.manager.service_registry.is_active('Pulsar'):
-                pulsar_block = """
-    upstream pulsar_app {
-        server 127.0.0.1:8913;
-    }
-    server {
-        listen                  8914;
-        client_max_body_size    10G;
-        proxy_read_timeout      600;
-
-        location /jobs {
-            proxy_pass http://pulsar_app;
-            proxy_set_header   X-Forwarded-Host $host:$server_port;
-            proxy_set_header   X-Forwarded-For  $proxy_add_x_forwarded_for;
-            error_page   502    /errdoc/cm_502.html;
-        }
-    }
-                """
-            nginx_conf_template = conf_manager.load_conf_template(nginx_tmplt)
-            params = {
-                'galaxy_user_name': paths.GALAXY_USER_NAME,
-                'galaxy_home': self.galaxy_home,
-                'galaxy_data': self.app.path_resolver.galaxy_data,
-                'galaxy_server': galaxy_server,
-                'server_block_head': server_block_head,
-                'pulsar_block': pulsar_block
-            }
-            template = nginx_conf_template.substitute(params)
-
-            # Write out the files
-            with open(self.app.path_resolver.nginx_conf_file, 'w') as f:
-                print >> f, template
-
-            nginx_cmdline_config_file = os.path.join(self.app.path_resolver.nginx_conf_dir,
-                                                     'commandline_utilities_http.conf')
-            misc.run('touch {0}'.format(nginx_cmdline_config_file))
-            # Reload nginx process, specifying the newly generated config file
-            misc.run('{0} -c {1} -s reload'.format(self.app.path_resolver.nginx_executable,
-                                                   self.app.path_resolver.nginx_conf_file))
-        else:
-            log.warning("Cannot find nginx executable to reload nginx config (got"
-                        " '{0}')".format(self.app.path_resolver.nginx_executable))
-=======
-        populate_admin_users(self.option_manager, admins_list)
->>>>>>> d4644e0e
+        populate_admin_users(self.option_manager, admins_list)