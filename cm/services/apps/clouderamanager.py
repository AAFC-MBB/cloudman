import os
import time
import threading
# import subprocess
import socket
# import re

from ansible.runner import Runner
from ansible.inventory import Inventory
from cm_api.api_client import ApiResource  # Cloudera Manager API
from cm_api.api_client import ApiException
# from cm_api.endpoints.clusters import ApiCluster
# from cm_api.endpoints.clusters import create_cluster
# from cm_api.endpoints.parcels import ApiParcel
from cm_api.endpoints.parcels import get_parcel
# from cm_api.endpoints.cms import ClouderaManager
from cm_api.endpoints.services import ApiServiceSetupInfo
# from cm_api.endpoints.services import ApiService, create_service
# from cm_api.endpoints.types import ApiCommand, ApiRoleConfigGroupRef
# from cm_api.endpoints.role_config_groups import get_role_config_group
# from cm_api.endpoints.role_config_groups import ApiRoleConfigGroup
# from cm_api.endpoints.roles import ApiRole
from time import sleep

from cm.util import misc
import cm.util.paths as paths
from cm.services import ServiceRole
from cm.services import service_states
from cm.services.apps import ApplicationService

import logging
log = logging.getLogger('cloudman')

NUM_START_ATTEMPTS = 2  # Number of times we attempt to auto-restart the service


class ClouderaManagerService(ApplicationService):

    def __init__(self, app):
        super(ClouderaManagerService, self).__init__(app)
        self.svc_roles = [ServiceRole.CLOUDERA_MANAGER]
        self.name = ServiceRole.to_string(ServiceRole.CLOUDERA_MANAGER)
        self.dependencies = []
        self.remaining_start_attempts = NUM_START_ATTEMPTS
        self.db_pwd = misc.random_string_generator()
        # Indicate if the web server has been configured and started
        self.started = False
        self.cm_port = 7180

        # Default cluster configuration
        self.cm_host = socket.gethostname()
        self.host_list = [self.cm_host]
        self.cluster_name = "Cluster 1"
        self.cdh_version = "CDH5"
        self.cdh_version_number = "5"
        self.cm_username = "admin"
        self.cm_password = "admin"
        self.cm_service_name = "ManagementService"
        self.host_username = "ubuntu"
        # Read the password from the system!
        self.host_password = self.app.config.get('password')
        self.cm_repo_url = None
        self.service_types_and_names = {
            "HDFS": "HDFS",
            "YARN": "YARN"
        }

    @property
    def cm_api_resource(self):
        ar = None
        try:
            ar = ApiResource(self.cm_host, self.cm_port,
                             self.cm_username, self.cm_password)
            ar.echo('Authenticated')  # Issue a sample request to test the conn
        except ApiException, aexc:
            if aexc.code == 401:
                log.debug("Changing default API username to {0}".format(self.cm_username))
                self.cm_username = self.host_username
                self.cm_password = self.host_password
                ar = ApiResource(self.cm_host, self.cm_port,
                                 self.cm_username, self.cm_password)
            else:
                log.error("Api Exception connecting to ClouderaManager: {0}".format(aexc))
        except Exception, exc:
            log.debug("Exception connecting to ClouderaManager: {0}".format(exc))
        return ar

    @property
    def cm_manager(self):
        if self.cm_api_resource:
            return self.cm_api_resource.get_cloudera_manager()
        else:
            log.debug("No cm_api_resource; cannot get cm_manager")
            return None

    def start(self):
        """
        Start Cloudera Manager web server.
        """
        log.debug("Starting Cloudera Manager service")
        self.state = service_states.STARTING
        misc.run('/sbin/sysctl vm.swappiness=0')  # Recommended by Cloudera
        threading.Thread(target=self.__start).start()

    def __start(self):
        """
        Start all the service components.

        Intended to be called in a dedicated thread.
        """
        try:
            self.configure_db()
            self.start_webserver()
            self.set_default_user()
            # self.create_default_cluster()
            # self.setup_cluster()
<<<<<<< HEAD
=======
            self.remaining_start_attempts -= 1
>>>>>>> 34e67787
        except Exception, exc:
            log.error("Exception creating a cluster: {0}".format(exc))

    def remove(self, synchronous=False):
        """
        Stop the Cloudera Manager web server.
        """
        log.info("Stopping Cloudera Manager service")
        super(ClouderaManagerService, self).remove(synchronous)
        self.state = service_states.SHUTTING_DOWN
        try:
            if self.cm_api_resource:
                cluster = self.cm_api_resource.get_cluster(self.cluster_name)
                cluster.stop()
        except Exception, exc:
            log.error("Exception stopping cluster {0}: {1}".format(self.cluster_name, exc))
        if misc.run("service cloudera-scm-server stop"):
            self.state = service_states.SHUT_DOWN

    def configure_db(self):
        """
        Add the necessary tables to the default PostgreSQL server running on the
        host and prepare the necessary roles and databases.
        """
        # Update psql settings
        pg_conf = paths.P_PG_CONF
        lif = ["listen_addresses = '*'",
               "shared_buffers = 256MB",
               "wal_buffers = 8MB",
               "checkpoint_segments = 16",
               "checkpoint_completion_target = 0.9"]
        for l in lif:
            log.debug("Updating PostgreSQL conf file {0} setting: {1}".format(pg_conf, l))
            regexp = ' '.join(l.split(' ')[:2])
            try:
                Runner(inventory=Inventory(['localhost']),
                       transport='local',
                       sudo=True,
                       sudo_user='postgres',
                       module_name="lineinfile",
                       module_args=('dest={0} backup=yes line="{1}" owner=postgres regexp="{2}"'
                                    .format(pg_conf, l, regexp))
                       ).run()
            except Exception, e:
                log.error("Exception updating psql conf {0}: {1}".format(l, e))
        # Restart psql
        misc.run("service postgresql restart")
        # Add required roles to the main Postgres server
        roles = ['scm', 'amon', 'rman', 'hive']
        for role in roles:
            log.debug("Adding PostgreSQL role {0} (with pwd: {1})".format(role,
                      self.db_pwd))
            try:
                Runner(inventory=Inventory(['localhost']),
                       transport='local',
                       sudo=True,
                       sudo_user='postgres',
                       module_name="postgresql_user",
                       module_args=("name={0} role_attr_flags=LOGIN password={1}"
                                    .format(role, self.db_pwd))
                       ).run()
            except Exception, e:
                log.error("Exception creating psql role {0}: {1}".format(role, e))
        # Create required databases
        databases = ['scm', 'amon', 'rman', 'metastore']
        for db in databases:
            owner = db
            if db == 'metastore':
                owner = 'hive'
            log.debug("Creating database {0} with owner {1}".format(db, owner))
            try:
                r = Runner(inventory=Inventory(['localhost']),
                           transport='local',
                           sudo=True,
                           sudo_user='postgres',
                           module_name="postgresql_db",
                           module_args=("name={0} owner={1} encoding='UTF-8'"
                                        .format(db, owner))
                           ).run()
                if r.get('contacted', {}).get('localhost', {}).get('failed'):
                    msg = r.get('contacted', {}).get('localhost', {}).get('msg', 'N/A')
                    log.error("Creating the database filed: {0}".format(msg))
            except Exception, e:
                log.error("Exception creating database {0}: {1}".format(db, e))
        # Alter one of the DBs
        sql_cmds = [
            "ALTER DATABASE metastore SET standard_conforming_strings = off"
        ]
        for sql_cmd in sql_cmds:
            misc.run_psql_command(sql_cmd, 'postgres', self.app.path_resolver.psql_cmd, 5432)
        # Prepare the scm database
        cmd = ("/usr/share/cmf/schema/scm_prepare_database.sh -h localhost postgresql scm scm {0}"
               .format(self.db_pwd))
        misc.run(cmd)
        # Make sure we have a clean DB env
        f = '/etc/cloudera-scm-server/db.mgmt.properties'
        if os.path.exists(f):
            log.debug("Deleting file {0}".format(f))
            os.remove(f)

    def start_webserver(self):
        """
        Start the Cloudera Manager web server (defaults to port 7180)
        """
        def _disable_referer_check():
            log.debug("Disabling refered check")
            config = {u'REFERER_CHECK': u'false',
                      u'REMOTE_PARCEL_REPO_URLS': u'http://archive.cloudera.com/cdh5/parcels/5.4.1/'}
            done = False
            self.state = service_states.CONFIGURING
            while not done:
                try:
                    self.cm_manager.update_config(config)
                    log.debug("Succesfully disabled referer check")
                    done = True
                    self.started = True
                except Exception:
                    log.debug("Still have not disabled referer check... ")
<<<<<<< HEAD
                    time.sleep(5)
=======
                    time.sleep(15)
>>>>>>> 34e67787
                    if self.state in [service_states.SHUTTING_DOWN,
                                      service_states.SHUT_DOWN,
                                      service_states.ERROR]:
                        log.debug("Service state {0}; not configuring ClouderaManager."
                                  .format(self.state))
                        done = True

        if misc.run("service cloudera-scm-server start"):
            _disable_referer_check()

    def set_default_user(self):
        """
        Replace the default 'admin' user with a default system one (generally
        ``ubuntu``) and it's password.
        """
        host_username_exists = default_username_exists = False
        existing_users = self.cm_api_resource.get_all_users().to_json_dict().get('items', [])
        for existing_user in existing_users:
            if existing_user.get('name', None) == self.host_username:
                host_username_exists = True
            if existing_user.get('name', None) == 'admin':
                default_username_exists = True
        if not host_username_exists:
            log.debug("Setting default user to {0}".format(self.host_username))
            # Create new admin user (use 'ubuntu' and password provided at cloudman startup)
            self.cm_api_resource.create_user(self.host_username, self.host_password, ['ROLE_ADMIN'])
        else:
            log.debug("Admin user {0} exists.".format(self.host_username))
        if default_username_exists:
            # Delete the default 'admin' user
            old_admin = self.cm_username
            self.cm_username = self.host_username
            self.cm_password = self.host_password
            log.debug("Deleting the old default user 'admin'...")
            self.cm_api_resource.delete_user(old_admin)

    def create_default_cluster(self):
        """
        Create a default cluster and Cloudera Manager Service on master host
        """
        log.info("Creating a new Cloudera Cluster")

        # self.cm_host = socket.gethostname()
        log.debug("Cloudera adding host: {0}".format(self.cm_host))
        self.host_list.append(self.cm_host)

        # create the management service
        # first check if mamagement service already exists
        service_setup = ApiServiceSetupInfo(name=self.cm_service_name, type="MGMT")
        self.cm_manager.create_mgmt_service(service_setup)

        # install hosts on this CM instance
        cmd = self.cm_manager.host_install(self.host_username, self.host_list,
                                           password=self.host_password,
                                           cm_repo_url=self.cm_repo_url)
        log.debug("Installing hosts. This might take a while...")
        while cmd.success is None:
            sleep(5)
            cmd = cmd.fetch()

        if cmd.success is not True:
            log.error("Adding hosts to Cloudera Manager failed: {0}".format(cmd.resultMessage))

        log.info("Host added to Cloudera Manager")

        # first auto-assign roles and auto-configure the CM service
        self.cm_manager.auto_assign_roles()
        self.cm_manager.auto_configure()

        # create a cluster on that instance
        cluster = self.cm_api_resource.create_cluster(self.cluster_name, self.cdh_version)
        log.info("Cloudera cluster: {0} created".format(self.cluster_name))

        # add all hosts on the cluster
        cluster.add_hosts(self.host_list)

        cluster = self.cm_api_resource.get_cluster(self.cluster_name)

        # get and list all available parcels
        parcels_list = []
        log.debug("Installing parcels...")
        for p in cluster.get_all_parcels():
            print '\t' + p.product + ' ' + p.version
            if p.version.startswith(self.cdh_version_number) and p.product == "CDH":
                parcels_list.append(p)

        if len(parcels_list) == 0:
            log.error("No {0} parcel found!".format(self.cdh_version))

        cdh_parcel = parcels_list[0]
        for p in parcels_list:
            if p.version > cdh_parcel.version:
                cdh_parcel = p

        # download the parcel
        log.debug("Starting parcel downloading...")
        cmd = cdh_parcel.start_download()
        if cmd.success is not True:
            log.error("Parcel download failed!")

        # make sure the download finishes
        while cdh_parcel.stage != 'DOWNLOADED':
            sleep(5)
            cdh_parcel = get_parcel(self.cm_api_resource, cdh_parcel.product, cdh_parcel.version, self.cluster_name)

        log.info("Parcel: {0} {1} downloaded".format(cdh_parcel.product, cdh_parcel.version))

        # distribute the parcel
        log.info("Distributing parcels...")
        cmd = cdh_parcel.start_distribution()
        if cmd.success is not True:
            log.error("Parcel distribution failed!")

        # make sure the distribution finishes
        while cdh_parcel.stage != "DISTRIBUTED":
            sleep(5)
            cdh_parcel = get_parcel(self.cm_api_resource, cdh_parcel.product, cdh_parcel.version, self.cluster_name)

        log.info("Parcel: {0} {1} distributed".format(cdh_parcel.product, cdh_parcel.version))

        # activate the parcel
        log.info("Activating parcels...")
        cmd = cdh_parcel.activate()
        if cmd.success is not True:
            log.error("Parcel activation failed!")

        # make sure the activation finishes
        while cdh_parcel.stage != "ACTIVATED":
            cdh_parcel = get_parcel(self.cm_api_resource, cdh_parcel.product, cdh_parcel.version, self.cluster_name)

        log.info("Parcel: {0} {1} activated".format(cdh_parcel.product, cdh_parcel.version))

        # inspect hosts and print the result
        log.info("Inspecting hosts. This might take a few minutes")

        cmd = self.cm_manager.inspect_hosts()
        while cmd.success is None:
            sleep(5)
            cmd = cmd.fetch()

        if cmd.success is not True:
            log.error("Host inpsection failed!")

        log.info("Hosts successfully inspected:\n".format(cmd.resultMessage))
        log.info("Cluster {0} installed".format(self.cluster_name))

    def setup_cluster(self):
        """
        Setup the default cluster and start basic services (HDFS, YARN and ZOOKEEPER)
        """
        log.info("Setting up Cloudera cluster services")
        # get the cluster
        cluster = self.cm_api_resource.get_cluster(self.cluster_name)

        # create all the services we want to add; we will only create one instance of each
        for s in self.service_types_and_names.keys():
            service_name = self.service_types_and_names[s]
            cluster.create_service(service_name, s)
            log.debug("Service: {0} added".format(service_name))

        # auto-assign roles
        cluster.auto_assign_roles()
        cluster.auto_configure()

        # start the management service
        cm_service = self.cm_manager.get_service()
        # create_CM_roles(master_node, cm_service)
        cm_service.start().wait()

        # execute the first run command
        log.debug("Executing first run command. This might take a while...")
        cmd = cluster.first_run()

        while cmd.success is None:
            sleep(5)
            cmd = cmd.fetch()

        if cmd.success is not True:
            log.error("The first run command failed: {0}".format(cmd.resultMessage()))

        log.info("First run successfully executed. Your cluster has been set up!")

    def status(self):
        """
        Check and update the status of the service.
        """
        if self.state == service_states.UNSTARTED or \
           self.state == service_states.STARTING or \
           self.state == service_states.SHUTTING_DOWN or \
           self.state == service_states.SHUT_DOWN or \
           self.state == service_states.WAITING_FOR_USER_ACTION:
            return
        # Capture possible status messages from /etc/init.d/cloudera-scm-server
        status_output = ['is dead and pid file exists',
                         'is dead and lock file exists',
                         'is not running',
                         'status is unknown']
        svc_status = misc.getoutput('service cloudera-scm-server status', quiet=True)
        for so in status_output:
            if so in svc_status:
<<<<<<< HEAD
                log.error("Cloudera server not running: {0}.".format(so))
                self.state = service_states.ERROR
        if not self.started:
            pass
        elif 'is running' in svc_status:
            self.state = service_states.RUNNING
=======
                log.warning("Cloudera server not running: {0}.".format(so))
                if self.remaining_start_attempts > 0:
                    log.debug("Resetting ClouderaManager service")
                    self.state = service_states.UNSTARTED
                else:
                    log.error("Exceeded number of restart attempts; "
                              "ClouderaManager service in ERROR.")
                    self.state = service_states.ERROR
        if not self.started:
            pass
        elif 'is running' in svc_status:
            self.state = service_states.RUNNING
            # Once the service gets running, reset the number of start attempts
            self.remaining_start_attempts = NUM_START_ATTEMPTS
>>>>>>> 34e67787
<|MERGE_RESOLUTION|>--- conflicted
+++ resolved
@@ -114,10 +114,7 @@
             self.set_default_user()
             # self.create_default_cluster()
             # self.setup_cluster()
-<<<<<<< HEAD
-=======
             self.remaining_start_attempts -= 1
->>>>>>> 34e67787
         except Exception, exc:
             log.error("Exception creating a cluster: {0}".format(exc))
 
@@ -236,11 +233,7 @@
                     self.started = True
                 except Exception:
                     log.debug("Still have not disabled referer check... ")
-<<<<<<< HEAD
-                    time.sleep(5)
-=======
                     time.sleep(15)
->>>>>>> 34e67787
                     if self.state in [service_states.SHUTTING_DOWN,
                                       service_states.SHUT_DOWN,
                                       service_states.ERROR]:
@@ -441,14 +434,6 @@
         svc_status = misc.getoutput('service cloudera-scm-server status', quiet=True)
         for so in status_output:
             if so in svc_status:
-<<<<<<< HEAD
-                log.error("Cloudera server not running: {0}.".format(so))
-                self.state = service_states.ERROR
-        if not self.started:
-            pass
-        elif 'is running' in svc_status:
-            self.state = service_states.RUNNING
-=======
                 log.warning("Cloudera server not running: {0}.".format(so))
                 if self.remaining_start_attempts > 0:
                     log.debug("Resetting ClouderaManager service")
@@ -462,5 +447,4 @@
         elif 'is running' in svc_status:
             self.state = service_states.RUNNING
             # Once the service gets running, reset the number of start attempts
-            self.remaining_start_attempts = NUM_START_ATTEMPTS
->>>>>>> 34e67787
+            self.remaining_start_attempts = NUM_START_ATTEMPTS