--- conflicted
+++ resolved
@@ -67,11 +67,8 @@
                 update_application_status("#hadoop_status", data.Hadoop);
                 update_application_status("#htcondor_status", data.HTCondor);
                 update_application_status("#pss_status", data.PSS);
-<<<<<<< HEAD
-=======
                 update_application_status("#clouderamanager_status", data.ClouderaManager);
                 update_application_status("#nginx_status", data.Nginx);
->>>>>>> d4644e0e
                 $('#filesystem_status').html(data.Filesystem);
                 if (data.snapshot.status !== "None"){
                     $('#snapshotoverlay').show(); // Overlay that prevents any future clicking
